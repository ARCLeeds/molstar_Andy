--- conflicted
+++ resolved
@@ -1,10 +1,6 @@
 {
   "name": "molstar",
-<<<<<<< HEAD
   "version": "4.0.0-beta.0",
-=======
-  "version": "3.45.0",
->>>>>>> d29bf2ee
   "description": "A comprehensive macromolecular library.",
   "homepage": "https://github.com/molstar/molstar#readme",
   "repository": {
@@ -112,16 +108,6 @@
   ],
   "license": "MIT",
   "devDependencies": {
-<<<<<<< HEAD
-=======
-    "@graphql-codegen/add": "^5.0.0",
-    "@graphql-codegen/cli": "^5.0.0",
-    "@graphql-codegen/time": "^5.0.0",
-    "@graphql-codegen/typescript": "^4.0.1",
-    "@graphql-codegen/typescript-graphql-files-modules": "^3.0.0",
-    "@graphql-codegen/typescript-graphql-request": "^6.2.0",
-    "@graphql-codegen/typescript-operations": "^4.0.1",
->>>>>>> d29bf2ee
     "@types/cors": "^2.8.17",
     "@types/gl": "^6.0.5",
     "@types/pngjs": "^6.0.4",
@@ -162,13 +148,8 @@
     "@types/benchmark": "^2.1.5",
     "@types/compression": "1.7.5",
     "@types/express": "^4.17.21",
-<<<<<<< HEAD
     "@types/node": "^18.19.4",
     "@types/node-fetch": "^2.6.10",
-=======
-    "@types/node": "^16.18.69",
-    "@types/node-fetch": "^2.6.11",
->>>>>>> d29bf2ee
     "@types/swagger-ui-dist": "3.30.4",
     "argparse": "^2.0.1",
     "body-parser": "^1.20.2",
