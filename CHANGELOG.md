# Change Log
All notable changes to this project will be documented in this file, following the suggestions of [Keep a CHANGELOG](http://keepachangelog.com/). This project adheres to [Semantic Versioning](http://semver.org/) for its most widely used - and defacto - public interfaces.

Note that since we don't clearly distinguish between a public and private interfaces there will be changes in non-major versions that are potentially breaking. If we make breaking changes to less used interfaces we will highlight it in here.


## [Unreleased]

- Avoid `renderMarkingDepth` for fully transparent renderables
- Remove `camera.far` doubling workaround
- Add `ModifiersKeys.areNone` helper function
<<<<<<< HEAD
- Fix rendering issues caused by VAO reuse
=======
- Add "Zoom All", "Orient Axes", "Reset Axes" buttons to the "Reset Camera" button
- Improve trackball move-state handling when key bindings use modifiers
>>>>>>> 2d0b17d9

## [v3.33.0] - 2023-04-02

- Handle resizes of viewer element even when window remains the same size
- Throttle canvas resize events
- Selection toggle buttons hidden if selection mode is off
- Camera focus loci bindings allow reset on click-away to be overridden
- Input/controls improvements
    - Move or fly around the scene using keys
    - Pointer lock to look around scene
    - Toggle spin/rock animation using keys
- Apply bumpiness as lightness variation with `ignoreLight`
- Remove `JSX` reference from `loci-labels.ts`
- Fix overpaint/transparency/substance smoothing not updated when geometry changes
- Fix camera project/unproject when using offset viewport
- Add support for loading all blocks from a mmcif file as a trajectory
- Add `Frustum3D` and `Plane3D` math primitives
- Include `occupancy` and `B_iso_or_equiv` when creating `Conformation` from `Model`
- Remove LazyImports (introduced in v3.31.1)

## [v3.32.0] - 2023-03-20

- Avoid rendering of fully transparent renderables
- Add occlusion color parameter
- Fix issue with outlines and orthographic camera
- Reduce over-blurring occlusion at larger view distances
- Fix occlusion artefact with non-canvas viewport and pixel-ratio > 1
- Update nodejs-shims conditionals to handle polyfilled document object in NodeJS environment.
- Ensure marking edges are at least one pixel wide
- Add exposure parameter to renderer
- Only trigger marking when mouse is directly over canvas
- Fix blurry occlusion in screenshots
- [Breaking] Add `setFSModule` to `mol-util/data-source` instead of trying to trick WebPack

## [v3.31.4] - 2023-02-24

- Allow link cylinder/line `dashCount` set to '0'
- Stop animation loop when disposing `PluginContext` (thanks @gfrn for identifying the issue)

## [v3.31.3] - 2023-02-22

- Fix impostor bond visuals not correctly updating on `sizeFactor` changes
- Fix degenerate case in PCA
- Fix near clipping avoidance in impostor shaders
- Update `fs` import in `data-source.ts`

## [v3.31.2] - 2023-02-12

- Fix exit code of volume pack executable (pack.ts). Now exits with non-0 status when an error happens
- Remove pca transform from components ui focus (too distracting)
- Fix artefacts with opaque outlines behind transparent objects
- Fix polymer trace visual not updating
- Fix use of `WEBGL_provoking_vertex`

## [v3.31.1] - 2023-02-05

- Improve Component camera focus based on the PCA of the structure and the following rules:
    - The first residue should be in first quadrant if there is only one chain
    - The average position of the residues of the first chain should be in the first quadrant if there is more than one chain
- Add `HeadlessPluginContext` and `HeadlessScreenshotHelper` to be used in Node.js
- Add example `image-renderer`
- Fix wrong offset when rendering text with orthographic projection
- Update camera/handle helper when `devicePixelRatio` changes
- Add various options to customize the axes camera-helper
- Fix issue with texture-mesh color smoothing when changing themes
- Add fast boundary helper and corresponding unit trait
- Add Observable for Canvas3D commits

## [v3.30.0] - 2023-01-29

- Improve `Dnatco` extension
    - Factor out common code in `Dnatco` extension
    - Add `NtC tube` visual. Applicable for structures with NtC annotation
    - [Breaking] Rename `DnatcoConfalPyramids` to `DnatcoNtCs`
- Improve boundary calculation performance
- Add option to create & include images in state snapshots
- Fix SSAO artefacts with high bias values
- Fix SSAO resolution scale parameter handling
- Improve outlines, visually more stable at different view distances

## [v3.29.0] - 2023-01-15

- `meshes` extension: Fixed a bug in mesh visualization (show backfaces when opacity < 1)
- Add color quick select control to Volume controls
- Fix `dropFiles` bug
- Fix some cyclic imports and reduce the use of const enums. This should make it easier to use the library with the `isolatedModules: true` TS config.
- Fix `dropFiles` bug (#679)
- Add `input type='color'` picker to `CombinedColorControl`
- Set `ParameterMappingControl` disabled when state is updating
- Performance tweaks
    - Update clip `defines` only when changed
    - Check for identity in structure/unit areEqual methods
    - Avoid cloning of structure representation parameters
    - Make SymmetryOperator.createMapping monomorphic
    - Improve bonding-sphere calculation
    - Defer Scene properties calculation (markerAverage, opacityAverage, hasOpaque)
    - Improve checks in in UnitsRepresentation setVisualState
- Add StructureElement.Loci.forEachLocation
- Add RepresentationRegistry.clear and ThemeRegistry.clear
- Add generic Loci support for overpaint, substance, clipping themes
- Add `.getCenter` and `.center` to `Camera`
- Add support to dim unmarked groups
- Add support for marker edge strength

## [v3.28.0] - 2022-12-20

- Show histogram in direct volume control point settings
- Add `solidInterior` parameter to sphere/cylinder impostors
- [Breaking] Tweak `ignoreHydrogens` non-polar handling (introduced in 3.27.0)
- Add `meshes` and `volumes-and-segmentations` extensions
    - See https://molstarvolseg.ncbr.muni.cz/ for more info
- Fix missing support for info in `ParamDefinition.Converted`
- Add support for multi-visual volume representations
- Improve volume isosurface bounding-sphere
- Add basic volume segmentation support to core
    - Add `Volume.Segment` model
    - Add `Segmentation` custom volume property
    - Add `SegmentRepresentation` representation
    - Add `volume-segment` color theme
- Fix GPU marching cubes failing for large meshes with webgl2 (due to use of float16)

## [v3.27.0] - 2022-12-15

- Add an `includeTransparent` parameter to hide/show outlines of components that are transparent
- Fix 'once' for animations of systems with many frames
- Better guard against issue (black fringes) with bumpiness in impostors
- Improve impostor shaders
    - Fix sphere near-clipping with orthographic projection
    - Fix cylinder near-clipping
    - Add interior cylinder caps
    - Add per-pixel object clipping
- Fix `QualityAssessment` assignment bug for structures with different auth vs label sequence numbering
- Refresh `ApplyActionControl`'s param definition when toggling expanded state
- Fix `struct_conn` bond assignment for ions
- Ability to show only polar hydrogens

## [v3.26.0] - 2022-12-04

- Support for ``powerPreference`` webgl attribute. Add ``PluginConfig.General.PowerPreference`` and ``power-preference`` Viewer GET param.
- Excluded common protein caps `NME` and `ACE` from the ligand selection query
- Add screen-space shadow post-processing effect
- Add "Structure Molecular Surface" visual
- Add `external-volume` theme (coloring of arbitrary geometries by user-selected volume)

## [v3.25.1] - 2022-11-20

- Fix edge-case in `Structure.eachUnitPair` with single-element units
- Fix 'auto' structure-quality for coarse models

## [v3.25.0] - 2022-11-16

- Fix handling of gzipped assets (reverts #615)

## [v3.24.0] - 2022-11-13

- Make `PluginContext.initContainer` checkered canvas background optional
- Store URL of downloaded assets to detect zip/gzip based on extension (#615)
- Add optional `operator.key`; can be referenced in `IndexPairBonds`
- Add overpaint/transparency/substance theme strength to representations
- Fix viewport color for transparent background

## [v3.23.0] - 2022-10-19

- Add `PluginContext.initContainer/mount/unmount` methods; these should make it easier to reuse a plugin context with both custom and built-in UI
- Add `PluginContext.canvas3dInitialized`
- `createPluginUI` now resolves after the 3d canvas has been initialized
- Change EM Volume Streaming default from `Whole Structure` to `Auto`

## [v3.22.0] - 2022-10-17

- Replace `VolumeIsosurfaceParams.pickingGranularity` param with `Volume.PickingGranuality`

## [v3.21.0] - 2022-10-17

- Add `VolumeIsosurfaceParams.pickingGranularity` param
- Prevent component controls collapsing when option is selected

## [v3.20.0] - 2022-10-16

- [Breaking] Rename the ``model-index`` color theme to ``trajectory-index``
- Add a new ``model-index`` color theme that uniquely colors each loaded model
- Add the new ``model-index`` and ``structure-index`` color themes as an option for the carbon color in the ``element-symbol`` and ``ilustrative`` color themes
- Add ``structure-index`` color theme that uniquely colors each root structure
- Add ``nearest`` method to ``Lookup3D``
- Add mipmap-based blur for skybox backgrounds

## [v3.19.0] - 2022-10-01

- Fix "empty textures" error on empty canvas
- Optimize BinaryCIF integer packing encoder
- Fix dual depth peeling when post-processing is off or when rendering direct-volumes
- Add ``cameraClipping.minNear`` parameter
- Fix black artifacts on specular highlights with transparent background

## [v3.18.0] - 2022-09-17

- Integration of Dual depth peeling - OIT method
- Stereo camera improvements
    - Fix param updates not applied
    - Better param ranges and description
    - Add timer.mark for left/right camera

## [v3.17.0] - 2022-09-11

- [Fix] Clone ``Canvas3DParams`` when creating a ``Canvas3D`` instance to prevent shared state between multiple instances
- Add ``includeResidueTest`` option to ``alignAndSuperposeWithSIFTSMapping``
- Add ``parentDisplay`` param for interactions representation.
- [Experimental] Add support for PyMOL, VMD, and Jmol atom expressions in selection scripts
- Support for ``failIfMajorPerformanceCaveat`` webgl attribute. Add ``PluginConfig.General.AllowMajorPerformanceCaveat`` and ``allow-major-performance-caveat`` Viewer GET param.
- Fix handling of PDB TER records (#549)
- Add support for getting multiple loci from a representation (``.getAllLoci()``)
- Add ``key`` property to intra- and inter-bonds for referencing source data
- Fix click event triggered after move

## [v3.16.0] - 2022-08-25

- Support ``globalColorParams`` and ``globalSymmetryParams`` in common representation params
- Support ``label`` parameter in ``Viewer.loadStructureFromUrl``
- Fix ``ViewportHelpContent`` Mouse Controls section

## [v3.15.0] - 2022-08-23

- Fix wboit in Safari >=15 (add missing depth renderbuffer to wboit pass)
- Add 'Around Camera' option to Volume streaming
- Avoid queuing more than one update in Volume streaming

## [v3.14.0] - 2022-08-20

- Expose inter-bonds compute params in structure
- Improve performance of inter/intra-bonds compute
- Fix defaultAttribs handling in Canvas3DContext.fromCanvas
- Confal pyramids extension improvements
    - Add custom labels to Confal pyramids
    - Improve naming of some internal types in Confal pyramids extension coordinate
    - Add example mmCIF file with categories necessary to display Confal pyramids
    - Change the lookup logic of NtC steps from residues
- Add support for download of gzipped files
- Don't filter IndexPairBonds by element-based rules in MOL/SDF and MOL2 (without symmetry) models
- Fix Glycam Saccharide Names used by default
- Fix GPU surfaces rendering in Safari with WebGL2
- Add ``fov`` (Field of View) Canvas3D parameter
- Add ``sceneRadiusFactor`` Canvas3D parameter
- Add background pass (skybox, image, horizontal/radial gradient)
    - Set simple-settings presets via ``PluginConfig.Background.Styles``
    - Example presets in new backgrounds extension
    - Load skybox/image from URL or File (saved in session)
    - Opacity, saturation, lightness controls for skybox/image
    - Coverage (viewport or canvas) controls for image/gradient
- [Breaking] ``AssetManager`` needs to be passed to various graphics related classes
- Fix SSAO renderable initialization
- Reduce number of webgl state changes
    - Add ``viewport`` and ``scissor`` to state object
    - Add ``hasOpaque`` to scene object
- Handle edge cases where some renderables would not get (correctly) rendered
    - Fix text background rendering for opaque text
    - Fix helper scenes not shown when rendering directly to draw target
- Fix ``CustomElementProperty`` coloring not working

## [v3.13.0] - 2022-07-24

- Fix: only update camera state if manualReset is off (#494)
- Improve handling principal axes of points in a plane
- Add 'material' annotation support for textures
- More effort to avoid using ``flat`` qualifier in shaders: add ``dVaryingGroup``
- Enable ``immediateUpdate`` for iso level in isosurface and volume streaming controls
- Add support to download CCD from configurable URL

## [v3.12.1] - 2022-07-20

- Fix plugin behavior dispose logic to correctly unsubscribe observables.

## [v3.12.0] - 2022-07-17

- Add ``colorMarker`` option to Renderer. This disables the highlight and select marker at a shader level for faster rendering of large scenes in some cases.
- Bind shared textures only once per pass, not for each render item
- Fix missing 'material' annotation for some uniforms, causing unnecessary uniform updates
- Remove use of ``isnan`` in impostor shaders, not needed and causing slowdown
- Avoid using ``flat`` qualifier in shaders, causing slowdown
- Improve CellPack's ``adjustStyle`` option (disable ``colorMarker``, set component options, enable marking w/o ghost)
- Scan all entities when looking for ``struct_conn`` entries (fixes issue when the same ``label_asym_id`` is used in more than one entity)

## [v3.11.0] - 2022-07-04

- Add ``instanceGranularity`` option for marker, transparency, clipping, overpaint, substance data to save memory
- CellPack extension tweaks
    - Use instancing to create DNA/RNA curves to save memory
    - Enable ``instanceGranularity`` by default
    - Add ``adjustStyle`` option to LoadCellPackModel action (stylized, no multi-sample, no far clipping, chain picking)
- Structure Superposition now respects pivot's coordinate system

## [v3.10.2] - 2022-06-26

- Fix superfluous shader varying
- Improve use of gl_VertexID when possible

## [v3.10.1] - 2022-06-26

- Fix groupCount when updating TextureMesh-based visuals

## [v3.10.0] - 2022-06-24

- Add support for Glycam saccharide names
- Add ``PluginConfig.Viewport.ShowTrajectoryControls`` config option

## [v3.9.1] - 2022-06-19

- Fix missing ``super.componentWillUnmount()`` calls (@simeonborko)
- Fix missing ``uGroupCount`` update for visuals
- Fix missing aromatic bond display

## [v3.9.0] - 2022-05-30

- Improve picking by using drawbuffers (when available) to reduce number of drawcalls
- GPU timing support
    - Add ``timing-mode`` Viewer GET param
    - Add support for webgl timer queries
    - Add timer marks around GPU render & compute operations
- Volume Server CIF: Add check that a data block contains volume data before parsing
- Fix ``Scene.clear`` not clearing primitives & volumes arrays (@JonStargaryen)
- Fix rendering volumes when wboit is switched off and postprocessing is enabled

## [v3.8.2] - 2022-05-22

- Fix ``Scene.opacityAverage`` not taking xray shaded into account

## [v3.8.1] - 2022-05-14

- Fix issues with marking camera/handle helper (#433)
- Fix issues with array uniforms when running with headless-gl
- Fix Polymer Chain Instance coloring
- Improve performance of scene marker/opacity average calculation

## [v3.8.0] - 2022-04-30

- Add support for outlines around transparent objects
- Improve per-group transparency when wboit is switched off
- Improve ``ColorTheme`` typing with ``ColorType`` generic.
    - Defaults to ``ColorTypeLocation``
    - Set when using ``ColorTypeDirect`` or ``ColorTypeGrid``
- Fix case handling of ``struct_conf`` mmCIF enumeration field (#425)
- Fix ``allowTransparentBackfaces`` for per-group transparency
- Fix ``FormatRegistry.isApplicable`` returning true for unregistered formats
- Fix: handle building of ``GridLookup3D`` with zero cell size
- Fix ``ignoreLight`` for direct-volume rendering with webgl1
- Fix (non-black) outlines when using transparent background

## [v3.7.0] - 2022-04-13

- Fix ``xrayShaded`` for texture-mesh geometries
- [Breaking] Change ``allowTransparentBackfaces`` to ``transparentBackfaces`` with options ``off``, ``on``, ``opaque``. This was only added in 3.6.0, so allowing a breaking change here.
    - ``off``: don't show (default)
    - ``on``: show with transparency
    - ``opaque``: show fully opaque
- Add option to disable file drop overlay.

## [v3.6.2] - 2022-04-05

- ModelServer ligand queries: fixes for alternate locations, additional atoms & UNL ligand
- React 18 friendly ``useBehavior`` hook.

## [v3.6.1] - 2022-04-03

- Fix React18 related UI regressions.

## [v3.6.0] - 2022-04-03

- Check that model and coordinates have same element count when creating a trajectory
- Fix aromatic rings assignment: do not mix flags and planarity test
- Improve bonds assignment of coarse grained models: check for IndexPairBonds and exhaustive StructConn
- Fix unit mapping in bondedAtomicPairs MolScript query
- Improve pdb parsing: handle non unique atom and chain names (fixes #156)
- Fix volume streaming for entries with multiple contour lists
- Add ``allowTransparentBackfaces`` parameter to support double-sided rendering of transparent geometries
- Fix handling of case insensitive mmCIF enumeration fields (including entity.type)
- Fix ``disable-wboit`` Viewer GET param
- Add support for React 18.
    - Used by importing ``createPluginUI`` from ``mol-plugin-ui/react18``;
    - In Mol* 4.0, React 18 will become the default option.

## [v3.5.0] - 2022-03-25

- Fix issues with bounding-sphere & color-smoothing (mostly for small geometries)
- Support BCIF => CIF conversion in ``cif2bcif`` CLI tool

## [v3.4.0] - 2022-03-13

- Fix handling of mmcif with empty ``label_*`` fields
- Improve saccharide detection (compare against list from CCD)
- Fix legend label of hydrophobicity color theme
- Add ``LoadTrajectory`` action
- Add ``CustomImportControls`` to left panel
- Add Zenodo import extension (load structures, trajectories, volumes, and zip files)
- Fix loading of some compressed files within sessions
- Fix wrong element assignment for atoms with Charmm ion names
- Fix handling of empty symmetry cell data
- Add support for ``trr`` and ``nctraj`` coordinates files
- Add support for ``prmtop`` and ``top`` topology files

## [v3.3.1] - 2022-02-27

- Fix issue with unit boundary reuse (do at visual level instead)
- Add option to ignore ions for inter-unit bond computation

## [v3.3.0] - 2022-02-27

- Fix parsing contour-level from emdb v3 header files
- Fix invalid CSS (#376)
- Fix "texture not renderable" & "texture not bound" warnings (#319)
- Fix visual for bonds between two aromatic rings
- Fix visual for delocalized bonds (parsed from mmcif and mol2)
- Fix ring computation algorithm
- Add ``UnitResonance`` property with info about delocalized triplets
- Resolve marking in main renderer loop to improve overall performance
- Use ``throttleTime`` instead of ``debounceTime`` in sequence viewer for better responsiveness
- Change line geometry default ``scaleFactor`` to 2 (3 is too big after fixing line rendering)
- Trajectory animation performance improvements
    - Reuse ``Model.CoarseGrained`` for coordinate trajectories
    - Avoid calculating ``InterUnitBonds`` when ``Structure.parent`` ones are empty
    - Reuse unit boundary if sphere has not changed too much
    - Don't show 'inter-bond' and 'element-cross' visuals in line representations of polymerAndLigand preset
- Fix additional mononucleotides detected as polymer components
- Fix and improve ``canRemap`` handling in ``IntraUnitBonds``
- Reuse occlusion for secondary passes during multi-sampling
- Check if marking passes are needed before doing them
- Add ``resolutionScale`` parameter to allow trading quality of occlusion for performance

## [v3.2.0] - 2022-02-17

- Rename "best database mapping" to "SIFTS Mapping"
- Add schema and export support for ``atom_site.pdbx_sifts_xref_*`` fields
- Add schema export support for ``atom_site.pdbx_label_index`` field
- Add `traceOnly` parameter to chain/UniProt-based structure alignment
- Store ``IndexPairBonds`` as a dynamic property.

## [v3.1.0] - 2022-02-06

- Fix ``xrayShaded`` & ``ignoreLight`` params not working at the same time
- Add ``ignoreLight`` to component params
- Tweaks for cleaner default representation style
    - Cartoon: use ``nucleotide-ring`` instead of ``nucleotide-block``
    - Focus: use ``xrayShaded`` instead of opacity; adjust target size; don't show non-covalent interactions twice
- Fix representation preset side effects (changing post-processing parameters, see #363)
- Add Quick Styles panel (default, illustrative, stylized)
- Fix exported structure missing secondary-structure categories (#364)
- Fix volume streaming error message: distinguish between missing data and server error (#364)

## [v3.0.2] - 2022-01-30

- Fix color smoothing of elongated structures (by fixing ``Sphere.expand`` for spheres with highly directional extrema)
- Fix entity label not displayed when multiple instances of the same entity are highlighted
- Fix empty elements created in ``StructureElement.Loci.extendToAllInstances``
- Measurement options tweaks (allow larger ``textSize``; make ``customText`` essential)
- Fix visual visibility sync edge case when changing state snapshots

## [v3.0.1] - 2022-01-27

- Fix marking pass not working with ``transparentBackground``
- Fix pdbe xray maps url not https
- Fix entity-id color theme broken for non-IHM models
- Improve/fix marking of ``InteractionsInterUnitVisual`` (mark when all contact-feature members are given)
- Add missing "entity-id" and "enity-source" options for carbon coloring to "element-symbol" color theme
- Fix VolumeServer/query CLI
- Support automatic iso-value adjustment for VolumeServer data in ``Viewer.loadVolumeFromUrl``
- Emit drag event whenever started within viewport (not only for non-empty loci)

## [v3.0.0] - 2022-01-23

- Assembly handling tweaks:
    - Do not include suffix for "identity assembly operators"
    - Do not include assembly-related categories to export if the structure was composed from an assembly
    - Special case for ``structAsymMap`` if Mol* asym id operator mapping is present
- Support for opening ZIP files with multiple entries
- Add Model Export extension
- Bugfix: Automatically treat empty string as "non-present" value in BinaryCIF writer.
- Fix coarse model support in entity-id color theme
- Fix marking of carbohydrate visuals (whole chain could get marked instead of single residue)
- Add custom colors to "element-symbol", "molecule-type", "residue-name", and "secondary-structure" themes
- Support/bugfixes for ``atom_site.pdbx_sifts_xref`` categories
- Improve/fix marking of ``InteractionsIntraUnitVisual`` (mark when all contact-feature members are given)

## [v3.0.0-dev.10] - 2022-01-17

- Fix ``getOperatorsForIndex``
- Pass animation info (current frame & count) to state animations
    - Fix camera stutter for "camera spin" animation
- Add formal charge parsing support for MOL/SDF files (thanks @ptourlas)
- [Breaking] Cleaner looking ``MembraneOrientationVisuals`` defaults
- [Breaking] Add rock animation to trackball controls
    - Add ``animate`` to ``TrackballControlsParams``, remove ``spin`` and ``spinSpeed``
    - Add ``animate`` to ``SimpleSettingsParams``, remove ``spin``
- Add "camera rock" state animation
- Add support for custom colors to "molecule-type" theme
- [Breaking] Add style parameter to "illustrative" color theme
    - Defaults to "entity-id" style instead of "chain-id"
- Add "illustrative" representation preset

## [v3.0.0-dev.9] - 2022-01-09

- Add PDBj as a ``pdb-provider`` option
- Move Viewer APP to a separate file to allow use without importing light theme & index.html
- Add symmetry support for mol2 files (only spacegroup setting 1)
- Fix mol2 files element symbol assignment
- Improve bond assignment from ``IndexPairBonds``
    - Add ``key`` field for mapping to source data
    - Fix assignment of bonds with unphysical length
- Fix label/stats of single atom selection in multi-chain units

## [v3.0.0-dev.8] - 2021-12-31

- Add ``PluginFeatureDetection`` and disable WBOIT in Safari 15.
- Add ``disable-wboit`` Viewer GET param
- Add ``prefer-webgl1`` Viewer GET param
- [Breaking] Refactor direct-volume rendering
    - Remove isosurface render-mode (use GPU MC instead)
    - Move coloring into theme (like for other geometries/renderables)
        - Add ``direct`` color type
        - Remove color from transfer-function (now only alpha)
        - Add direct-volume color theme support
        - Add volume-value color theme
- [Breaking] Use size theme in molecular/gaussian surface & label representations
    - This is breaking because it was hardcoded to ``physical`` internally but the repr size theme default was ``uniform`` (now ``physical``)

## [v3.0.0-dev.7] - 2021-12-20

- Reduce number of created programs/shaders
    - Support specifying variants when creating graphics render-items
    - Change double-side shader param from define to uniform
    - Remove dMarkerType shader define (use uMarker as needed)
    - Support to ignore defines depending on the shader variant
    - Combine pickObject/pickInstance/pickGroup shader variants into one
    - Combine markingDepth/markingMask shader variants into one
    - Correctly set shader define flags for overpaint, transparency, substance, clipping
- [Breaking] Add per-object clip rendering properties (variant/objects)
    - ``SimpleSettingsParams.clipping.variant/objects`` and ``RendererParams.clip`` were removed

## [v3.0.0-dev.6] - 2021-12-19

- Enable temporal multi-sampling by default
    - Fix flickering during marking with camera at rest
- Enable ``aromaticBonds`` in structure representations by default
- Add ``PluginConfig.Structure.DefaultRepresentationPreset``
- Add ModelArchive support
    - schema extensions (e.g., AlphaFold uses it for the pLDDT score)
    - ModelArchive option in DownloadStructure action
    - ``model-archive`` GET parameter for Viewer app
    - ``Viewer.loadModelArchive`` method
- Improve support for loading AlphaFold structures
    - Automatic coloring by pLDDT
    - AlphaFold DB option in DownloadStructure action
    - ``afdb`` GET parameter for Viewer app
    - ``Viewer.loadAlphaFoldDb`` method
- Add QualityAssessment extension (using data from ma_qa_metric_local mmcif category)
    - pLDDT & qmean score: coloring, repr presets, molql symbol, loci labels (including avg for mutli-residue selections)
    - pLDDT: selection query
- Warn about erroneous symmetry operator matrix (instead of throwing an error)
- Added ``createPluginUI`` to ``mol-plugin-ui``
    - Support ``onBeforeUIRender`` to make sure initial UI works with custom presets and similar features.
- [Breaking] Removed ``createPlugin`` and ``createPluginAsync`` from ``mol-plugin-ui``
    - Please use ``createPluginUI`` instead
- Improve aromatic bonds handling
    - Don't detect aromatic bonds for rings < 5 atoms based on planarity
    - Prefer atoms in aromatic rings as bond reference positions

## [v3.0.0-dev.5] - 2021-12-16

- Fix initial camera reset not triggering for some entries.

## [v3.0.0-dev.4] - 2021-12-14

- Add ``bumpiness`` (per-object and per-group), ``bumpFrequency`` & ``bumpAmplitude`` (per-object) render parameters (#299)
- Change ``label`` representation defaults: Use text border instead of rectangle background
- Add outline color option to renderer
- Fix false positives in Model.isFromPdbArchive
- Add drag and drop support for loading any file, including multiple at once
    - If there are session files (.molx or .molj) among the dropped files, only the first session will be loaded
- Add drag and drop overlay
- Safari 15.1 - 15.3 WebGL 2 support workaround
- [Breaking] Move ``react`` and ``react-dom`` to ``peerDependencies``. This might break some builds.

## [v3.0.0-dev.3] - 2021-12-4

- Fix OBJ and USDZ export

## [v3.0.0-dev.2] - 2021-12-1

- Do not include tests and source maps in NPM package

## [v3.0.0-dev.0] - 2021-11-28

- Add multiple lights support (with color, intensity, and direction parameters)
- [Breaking] Add per-object material rendering properties
    - ``SimpleSettingsParams.lighting.renderStyle`` and ``RendererParams.style`` were removed
- Add substance theme with per-group material rendering properties
- ``StructureComponentManager.Options`` state saving support
- ``ParamDefinition.Group.presets`` support

## [v2.4.1] - 2021-11-28

- Fix: allow atoms in aromatic rings to do hydrogen bonds

## [v2.4.0] - 2021-11-25

- Fix secondary-structure property handling
    - StructureElement.Property was incorrectly resolving type & key
    - StructureSelectionQuery helpers 'helix' & 'beta' were not ensuring property availability
- Re-enable VAO with better workaround (bind null elements buffer before deleting)
- Add ``Representation.geometryVersion`` (increments whenever the geometry of any of its visuals changes)
- Add support for grid-based smoothing of Overpaint and Transparency visual state for surfaces

## [v2.3.9] - 2021-11-20

- Workaround: switch off VAO support for now

## [v2.3.8] - 2021-11-20

- Fix double canvas context creation (in plugin context)
- Fix unused vertex attribute handling (track which are used, disable the rest)
- Workaround for VAO issue in Chrome 96 (can cause WebGL to crash on geometry updates)

## [v2.3.7] - 2021-11-15

- Added ``ViewerOptions.collapseRightPanel``
- Added ``Viewer.loadTrajectory`` to support loading "composed" trajectories (e.g. from gro + xtc)
- Fix: handle parent in Structure.remapModel
- Add ``rounded`` and ``square`` helix profile options to Cartoon representation (in addition to the default ``elliptical``)

## [v2.3.6] - 2021-11-8

- Add additional measurement controls: orientation (box, axes, ellipsoid) & plane (best fit)
- Improve aromatic bond visuals (add ``aromaticScale``, ``aromaticSpacing``, ``aromaticDashCount`` params)
- [Breaking] Change ``adjustCylinderLength`` default to ``false`` (set to true for focus representation)
- Fix marker highlight color overriding select color
- CellPack extension update
    - add binary model support
    - add compartment (including membrane) geometry support
    - add latest mycoplasma model example
- Prefer WebGL1 in Safari 15.1.

## [v2.3.5] - 2021-10-19

- Fix sequence viewer for PDB files with COMPND record and multichain entities.
- Fix index pair bonds order assignment

## [v2.3.4] - 2021-10-12

- Fix pickScale not taken into account in line/point shader
- Add pixel-scale, pick-scale & pick-padding GET params to Viewer app
- Fix selecting bonds not adding their atoms in selection manager
- Add ``preferAtoms`` option to SelectLoci/HighlightLoci behaviors
- Make the implicit atoms of bond visuals pickable
    - Add ``preferAtomPixelPadding`` to Canvas3dInteractionHelper
- Add points & crosses visuals to Line representation
- Add ``pickPadding`` config option (look around in case target pixel is empty)
- Add ``multipleBonds`` param to bond visuals with options: off, symmetric, offset
- Fix ``argparse`` config in servers.

## [v2.3.3] - 2021-10-01

- Fix direct volume shader

## [v2.3.2] - 2021-10-01

- Prefer WebGL1 on iOS devices until WebGL2 support has stabilized.

## [v2.3.1] - 2021-09-28

- Add Charmm saccharide names
- Treat missing occupancy column as occupancy of 1
- Fix line shader not accounting for aspect ratio
- [Breaking] Fix point repr & shader
    - Was unusable with ``wboit``
    - Replaced ``pointFilledCircle`` & ``pointEdgeBleach`` params by ``pointStyle`` (square, circle, fuzzy)
    - Set ``pointSizeAttenuation`` to false by default
    - Set ``sizeTheme`` to ``uniform`` by default
- Add ``markerPriority`` option to Renderer (useful in combination with edges of marking pass)
- Add support support for ``chem_comp_bond`` and ``struct_conn`` categories (fixes ModelServer behavior where these categories should have been present)
- Model and VolumeServer: fix argparse config

## [v2.3.0] - 2021-09-06

- Take include/exclude flags into account when displaying aromatic bonds
- Improve marking performance
    - Avoid unnecessary draw calls/ui updates when marking
    - Check if loci is superset of visual
    - Check if loci overlaps with unit visual
    - Ensure ``Interval`` is used for ranges instead of ``SortedArray``
    - Add uniform marker type
    - Special case for reversing previous mark
- Add optional marking pass
    - Outlines visible and hidden parts of highlighted/selected groups
    - Add highlightStrength/selectStrength renderer params

## [v2.2.3] - 2021-08-25

- Add ``invertCantorPairing`` helper function
- Add ``Mesh`` processing helper ``.smoothEdges``
- Smooth border of molecular-surface with ``includeParent`` enabled
- Hide ``includeParent`` option from gaussian-surface visuals (not particularly useful)
- Improved ``StructureElement.Loci.size`` performance (for marking large cellpack models)
- Fix new ``TransformData`` issues (camera/bounding helper not showing up)
- Improve marking performance (avoid superfluous calls to ``StructureElement.Loci.isWholeStructure``)

## [v2.2.2] - 2021-08-11

- Fix ``TransformData`` issues [#133](https://github.com/molstar/molstar/issues/133)
- Fix ``mol-script`` query compiler const expression recognition.

## [v2.2.1] - 2021-08-02

- Add surrounding atoms (5 Angstrom) structure selection query
- [Breaking] Add maxDistance prop to ``IndexPairBonds``
- Fix coordinateSystem not handled in ``Structure.asParent``
- Add ``dynamicBonds`` to ``Structure`` props (force re-calc on model change)
    - Expose as optional param in root structure transform helper
- Add overpaint support to geometry exporters
- ``InputObserver`` improvements
  - normalize wheel speed across browsers/platforms
  - support Safari gestures (used by ``TrackballControls``)
  - ``PinchInput.fractionDelta`` and use it in ``TrackballControls``

## [v2.2.0] - 2021-07-31

- Add ``tubularHelices`` parameter to Cartoon representation
- Add ``SdfFormat`` and update SDF parser to be able to parse data headers according to spec (hopefully :)) #230
- Fix mononucleotides detected as polymer components (#229)
- Set default outline scale back to 1
- Improved DCD reader cell angle handling (interpret near 0 angles as 90 deg)
- Handle more residue/atom names commonly used in force-fields
- Add USDZ support to ``geo-export`` extension.
- Fix ``includeParent`` support for multi-instance bond visuals.
- Add ``operator`` Loci granularity, selecting everything with the same operator name.
- Prefer ``_label_seq_id`` fields in secondary structure assignment.
- Support new EMDB API (https://www.ebi.ac.uk/emdb/api/entry/map/[EMBD-ID]) for EM volume contour levels.
- ``Canvas3D`` tweaks:
    - Update ``forceDraw`` logic.
    - Ensure the scene is re-rendered when viewport size changes.
    - Support ``noDraw`` mode in ``PluginAnimationLoop``.

## [v2.1.0] - 2021-07-05

- Add parameter for to display aromatic bonds as dashes next to solid cylinder/line.
- Add backbone representation
- Fix outline in orthographic mode and set default scale to 2.

## [v2.0.7] - 2021-06-23

- Add ability to specify ``volumeIndex`` in ``Viewer.loadVolumeFromUrl`` to better support Volume Server inputs.
- Support in-place reordering for trajectory ``Frame.x/y/z`` arrays for better memory efficiency.
- Fixed text CIF encoder edge cases (most notably single whitespace not being escaped).

## [v2.0.6] - 2021-06-01

- Add glTF (GLB) and STL support to ``geo-export`` extension.
- Protein crosslink improvements
    - Change O-S bond distance to allow for NOS bridges (doi:10.1038/s41586-021-03513-3)
    - Added NOS-bridges query & improved disulfide-bridges query
- Fix #178: ``IndexPairBonds`` for non-single residue structures (bug due to atom reordering).
- Add volumetric color smoothing for MolecularSurface and GaussianSurface representations (#173)
- Fix nested 3d grid lookup that caused results being overwritten in non-covalent interactions computation.
- Basic implementation of ``BestDatabaseSequenceMapping`` (parse from CIF, color theme, superposition).
- Add atom id ranges support to Selection UI.

## [v2.0.5] - 2021-04-26

- Ability to pass ``Canvas3DContext`` to ``PluginContext.fromCanvas``.
- Relative frame support for ``Canvas3D`` viewport.
- Fix bug in screenshot copy UI.
- Add ability to select residues from a list of identifiers to the Selection UI.
- Fix SSAO bugs when used with ``Canvas3D`` viewport.
- Support for  full pausing (no draw) rendering: ``Canvas3D.pause(true)``.
- Add ``MeshBuilder.addMesh``.
- Add ``Torus`` primitive.
- Lazy volume loading support.
- [Breaking] ``Viewer.loadVolumeFromUrl`` signature change.
    - ``loadVolumeFromUrl(url, format, isBinary, isovalues, entryId)`` => ``loadVolumeFromUrl({ url, format, isBinary }, isovalues, { entryId, isLazy })``
- Add ``TextureMesh`` support to ``geo-export`` extension.

## [v2.0.4] - 2021-04-20

- [WIP] Mesh export extension
- ``Structure.eachAtomicHierarchyElement`` (#161)
- Fixed reading multi-line values in SDF format
- Fixed Measurements UI labels (#166)

## [v2.0.3] - 2021-04-09

- Add support for ``ColorTheme.palette`` designed for providing gradient-like coloring.
- [Breaking] The ``zip`` function is now asynchronous and expects a ``RuntimeContext``. Also added ``Zip()`` returning a ``Task``.
- [Breaking] Add ``CubeGridFormat`` in ``alpha-orbitals`` extension.

## [v2.0.2] - 2021-03-29

- Add ``Canvas3D.getRenderObjects``.
- [WIP] Animate state interpolating, including model trajectories
- Recognise MSE, SEP, TPO, PTR and PCA as non-standard amino-acids.
- Fix VolumeFromDensityServerCif transform label

## [v2.0.1] - 2021-03-23

- Exclude tsconfig.commonjs.tsbuildinfo from npm bundle

## [v2.0.0] - 2021-03-23

Too many changes to list as this is the start of the changelog... Notably, default exports are now forbidden.<|MERGE_RESOLUTION|>--- conflicted
+++ resolved
@@ -9,12 +9,9 @@
 - Avoid `renderMarkingDepth` for fully transparent renderables
 - Remove `camera.far` doubling workaround
 - Add `ModifiersKeys.areNone` helper function
-<<<<<<< HEAD
 - Fix rendering issues caused by VAO reuse
-=======
 - Add "Zoom All", "Orient Axes", "Reset Axes" buttons to the "Reset Camera" button
 - Improve trackball move-state handling when key bindings use modifiers
->>>>>>> 2d0b17d9
 
 ## [v3.33.0] - 2023-04-02
 
