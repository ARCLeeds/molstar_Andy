--- conflicted
+++ resolved
@@ -7,13 +7,10 @@
 ## [Unreleased]
 
 - Fix case handling of ``struct_conf`` mmCIF enumeration field (#425)
-<<<<<<< HEAD
 - Add support for outlines around transparent objects
 - Fix ``allowTransparentBackfaces`` for per-group transparency
-=======
 - Fix ``FormatRegistry.isApplicable`` returning true for unregistered formats
 - Fix: handle building of ``GridLookup3D`` with zero cell size
->>>>>>> 9497aa63
 
 ## [v3.7.0] - 2022-04-13
 
