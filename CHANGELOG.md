# Change Log
All notable changes to this project will be documented in this file, following the suggestions of [Keep a CHANGELOG](http://keepachangelog.com/). This project adheres to [Semantic Versioning](http://semver.org/) for its most widely used - and defacto - public interfaces.

Note that since we don't clearly distinguish between a public and private interfaces there will be changes in non-major versions that are potentially breaking. If we make breaking changes to less used interfaces we will highlight it in here.

## [V4-DEV]

<<<<<<< HEAD
- [Breaking] Generalize rcsb/assembly-symmetry/ extension
    - Move to assembly-symmetry/
    - Remove RCSB specific dependencies and prefixes
=======
- [Breaking] Require `WEBGL_depth_texture` webgl extension
    - Remove `renderbuffer` use
>>>>>>> 96629399
- [Breaking] Change build target to ES2018
    - Custom builds only require ES6 for dependencies like immer.js
- [Breaking] Changed `createPluginUI`
    - The function now takes a single `options` argument
    - The caller must specify a `render` method that mounts the Mol* react component to DOM
        - A default `renderReact18` method is provided, but needs to be imported separately
        - To support React 16 and 17, `ReactDOM.render` can be passed
- Improve `SetUtils` performance using ES6 features
- [Breaking] Reduce memory usage of `SymmetryOperator.ArrayMapping`
    - Requires calling methods from instance
- [Breaking] Fix `mol-model/structure/model/properties/seconday-structure.ts` file name (#938)
- [Breaking] Add `Canvas3DContext` runtime props
    - Props: pixelScale, pickScale, transparency (blended, wboit, dpoit)
    - Replaces instantiation-time attribs
- [Breaking] Change default compile target to ES2018
- [Breaking] Add culling & LOD support
    - Cull per-object and per-instance
    - Cull based on frustum and camera distance
    - LOD visibility based on camera distance
    - Special LOD mode for spheres with automatic levels
    - Occlusion culling (only WebGL2)
        - Hi-Z pass
        - Cull based on previous frame's Hi-Z buffer
- Add stochastic/dithered transparency to fade overlapping LODs in and out
- Add "Automatic Detail" preset that shows surface/cartoon/ball & stick based on camera distance

## [Unreleased]

## [v3.44.0] - 2023-01-06

- Add new `cartoon` visuals to support atomic nucleotide base with sugar
- Add `thicknessFactor` to `cartoon` representation for scaling nucleotide block/ring/atomic-fill visuals
- Use bonds from `_struct_conn` in mmCIF files that use `label_seq_id`
- Fix measurement label `offsetZ` default: not needed when `scaleByRadius` is enbaled
- Support for label rendering in HeadlessPluginContext
- MolViewSpec extension
  - Support all X11 colors
  - Support relative URIs
  - CLI tools: mvs-validate, mvs-render, mvs-print-schema
  - Labels applied in one node
- ModelServer SDF/MOL2 ligand export: fix atom indices when additional atoms are present
- Avoid showing (and calculating) inter-unit bonds for huge structures
- Fixed `DragOverlay` on WebKit/Safari browsers

## [v3.43.1] - 2023-12-04

- Fix `react-markdown` dependency

## [v3.43.0] - 2023-12-02

- Fix `State.tryGetCellData` (return type & data check)
- Don't change camera.target unless flyMode or pointerLock are enabled
- Handle empty CIF files
- Snapshot improvements:
    - Add `key` property
    - Ability to existing snapshot name, key, and description
    - Support markdown in descriptions (ignores all HTML tags)
    - Ability to link to snapshots by key from descriptions
    - Separate UI control showing description of the current snapshot
- Do not activate drag overlay for non-file content
- Add `structure-element-sphere` visual to `spacefill` representation
- Fix missing `await` in `HeadlessPluginContext.saveStateSnapshot`
- Added support for providing custom sequence viewers to the plugin spec
- MolViewSpec extension (MVS)
- Add URL parameters `mvs-url`, `mvs-data`, `mvs-format`
- Add drag&drop for `.mvsj` files
- Fix `bumpiness` scaling with `ignoreLight` enabled
- Add `transforms` & `label` params to `ShapeFromPly`
- Optimize `LociSelectManager.selectOnly` to avoid superfluous loci set operations
- Dispose of viewer on `unload` event to aid GC

## [v3.42.0] - 2023-11-05

- Fix handling of PDB files with insertion codes (#945)
- Fix de-/saturate of colors with no hue
- Improve `distinctColors` function
    - Add `sort` and `sampleCountFactor` parameters
    - Fix clustering issues
- Add `clipPrimitive` option to spheres geometry, clipping whole spheres instead of cutting them
- Add `DragAndDropManager`
- Add `options` support for default bond labels

## [v3.41.0] - 2023-10-15

- Add `PluginContext.initialized` promise & support for it in the `Plugin` UI component.
- Fix undesired interaction between settings panel and the panel on the right.
- Add ability to customize server parameters for `RCSBAssemblySymmetry`.

## [v3.40.1] - 2023-09-30

- Do not call `updateFocusRepr` if default `StructureFocusRepresentation` isn't present.
- Treat "tap" as a click in `InputObserver`
- ModelServer ligand queries: fix atom count reported by SDF/MOL/MOL2 export
- CCD extension: Make visuals for aromatic bonds configurable
- Add optional `file?: CifFile` to `MmcifFormat.data`
- Add support for webgl extensions
    - `WEBGL_clip_cull_distance`
    - `EXT_conservative_depth`
    - `WEBGL_stencil_texturing`
    - `EXT_clip_control`
- Add `MultiSampleParams.reduceFlicker` (to be able to switch it off)
- Add `alphaThickness` parameter to adjust alpha of spheres for radius
- Ability to hide "right" panel from simplified viewport controls
- Add `blockIndex` parameter to TrajectoryFromMmCif
- Fix bounding sphere calculation for "element-like" visuals
- Fix RCSB PDB validation report URL
- Add sharpening postprocessing option
- Take pixel-ratio into account for outline scale
- Gracefully handle missing HTMLImageElement
- Fix pixel-ratio changes not applied to all render passes

## [v3.39.0] - 2023-09-02

- Add some elements support for `guessElementSymbolString` function
- Faster bounding rectangle calculation for imposter spheres
- Allow toggling of hydrogens as part of `LabelTextVisual`

## [v3.38.3] - 2023-07-29

- Fix imposter spheres not updating, e.g. in trajectories (broke in v3.38.0)

## [v3.38.2] - 2023-07-24

- Don't rely solely on `chem_comp_atom` when detecting CCD files (#877)
- Actually support non-physical keys in `Bindings.Trigger.code`

## [v3.38.1] - 2023-07-22

- Fix pixel-scale not updated in SSAO pass

## [v3.38.0] - 2023-07-18

- Fix display issue with SIFTS mapping
- Support non-physical keys in `Bindings.Trigger.code`
- Update `getStateSnapshot` to only overwrite current snapshot if it was created automatically
- Fix distinct palette's `getSamples` infinite loop
- Add 'NH2', 'FOR', 'FMT' to `CommonProteinCaps`
- Add `opened` event to `PluginStateSnapshotManager`
- Properly switch-off fog
- Add `approximate` option for spheres rendering
- Reduce `Spheres` memory usage
    - Derive mapping from VertexID
    - Pull position and group from texture
- Add `Euler` math primitive
- Add stride option to element sphere & point visuals
- Add `disabledExtensions` field to default viewer's options
- Add `LRUCache.remove`
- Add 'Chain Instance' and 'Uniform' options for 'Carbon Color' param (in Color Theme: Element Symbol)

## [v3.37.1] - 2023-06-20

- Fix issues with wboit/dpoit in large scenes
- Fix lines, text, points rendering (broken in v3.37.0)

## [v3.37.0] - 2023-06-17

- Add `inverted` option to `xrayShaded` parameter
- Model-export extension: Add ability to set a file name for structures
- Add `contextHash` to `SizeTheme`
- Add mipmap-based blur for image backgrounds

## [v3.36.1] - 2023-06-11

- Allow parsing of CCD ligand files
- Add dedicated wwPDB CCD extension to align and visualize ideal & model CCD coordinates
- Make operators in `IndexPairBonds` a directed property
- Remove erroneous bounding-box overlap test in `Structure.eachUnitPair`
- Fix `EdgeBuilder.addNextEdge` for loop edges
- Optimize inter unit bond compute
- Ensure consistent state for volume representation (#210)
- Improve SSAO for thin geometry (e.g. lines)
- Add snapshot support for structure selections
- Add `nucleicProfile` parameter to cartoon representation
- Add `cartoon` theme with separate colorings for for mainchain and sidechain visuals

## [v3.35.0] - 2023-05-14

- Enable odd dash count (1,3,5)
- Add principal axes spec and fix edge cases
- Add a uniform color theme for NtC tube that still paints residue and segment dividers in a different color
- Mesh exporter improvements
    - Support points & lines in glTF export
    - Set alphaMode and doubleSided in glTF export
    - Fix flipped cylinder caps
- Fix bond assignments `struct_conn` records referencing waters
- Add StructConn extension providing functions for inspecting struct_conns
- Fix `PluginState.setSnapshot` triggering unnecessary state updates
- Fix an edge case in the `mol-state`'s `State` when trying to apply a transform to an existing Null object
- Add `SbNcbrPartialCharges` extension for coloring and labeling atoms and residues by partial atomic charges
  - uses custom mmcif categories `_sb_ncbr_partial_atomic_charges_meta` and `_sb_ncbr_partial_atomic_charges` (more info in [README.md](./src/extensions/sb-ncbr/README.md))
- Parse HEADER record when reading PDB file
- Support `ignoreHydrogens` in interactions representation
- Add hydroxyproline (HYP) commonly present in collagen molecules to the list of amino acids
- Fix assemblies for Archive PDB files (do not generate unique `label_asym_id` if `REMARK 350` is present)
- Add additional functions to `core.math` in `mol-script`
    - `cantorPairing`, `sortedCantorPairing`, `invertCantorPairing`,
    - `trunc`, `sign`

## [v3.34.0] - 2023-04-16

- Avoid `renderMarkingDepth` for fully transparent renderables
- Remove `camera.far` doubling workaround
- Add `ModifiersKeys.areNone` helper function
- Do not render NtC tube segments unless all required atoms are present in the structure
- Fix rendering issues caused by VAO reuse
- Add "Zoom All", "Orient Axes", "Reset Axes" buttons to the "Reset Camera" button
- Improve trackball move-state handling when key bindings use modifiers
- Fix rendering with very small viewport and SSAO enabled
- Fix `.getAllLoci` for structure representations with `structure.child`
- Fix `readAllLinesAsync` refering to dom length property
- Make mol-util/file-info node compatible
- Add `eachLocation` to representation/visual interface

## [v3.33.0] - 2023-04-02

- Handle resizes of viewer element even when window remains the same size
- Throttle canvas resize events
- Selection toggle buttons hidden if selection mode is off
- Camera focus loci bindings allow reset on click-away to be overridden
- Input/controls improvements
    - Move or fly around the scene using keys
    - Pointer lock to look around scene
    - Toggle spin/rock animation using keys
- Apply bumpiness as lightness variation with `ignoreLight`
- Remove `JSX` reference from `loci-labels.ts`
- Fix overpaint/transparency/substance smoothing not updated when geometry changes
- Fix camera project/unproject when using offset viewport
- Add support for loading all blocks from a mmcif file as a trajectory
- Add `Frustum3D` and `Plane3D` math primitives
- Include `occupancy` and `B_iso_or_equiv` when creating `Conformation` from `Model`
- Remove LazyImports (introduced in v3.31.1)

## [v3.32.0] - 2023-03-20

- Avoid rendering of fully transparent renderables
- Add occlusion color parameter
- Fix issue with outlines and orthographic camera
- Reduce over-blurring occlusion at larger view distances
- Fix occlusion artefact with non-canvas viewport and pixel-ratio > 1
- Update nodejs-shims conditionals to handle polyfilled document object in NodeJS environment.
- Ensure marking edges are at least one pixel wide
- Add exposure parameter to renderer
- Only trigger marking when mouse is directly over canvas
- Fix blurry occlusion in screenshots
- [Breaking] Add `setFSModule` to `mol-util/data-source` instead of trying to trick WebPack

## [v3.31.4] - 2023-02-24

- Allow link cylinder/line `dashCount` set to '0'
- Stop animation loop when disposing `PluginContext` (thanks @gfrn for identifying the issue)

## [v3.31.3] - 2023-02-22

- Fix impostor bond visuals not correctly updating on `sizeFactor` changes
- Fix degenerate case in PCA
- Fix near clipping avoidance in impostor shaders
- Update `fs` import in `data-source.ts`

## [v3.31.2] - 2023-02-12

- Fix exit code of volume pack executable (pack.ts). Now exits with non-0 status when an error happens
- Remove pca transform from components ui focus (too distracting)
- Fix artefacts with opaque outlines behind transparent objects
- Fix polymer trace visual not updating
- Fix use of `WEBGL_provoking_vertex`

## [v3.31.1] - 2023-02-05

- Improve Component camera focus based on the PCA of the structure and the following rules:
    - The first residue should be in first quadrant if there is only one chain
    - The average position of the residues of the first chain should be in the first quadrant if there is more than one chain
- Add `HeadlessPluginContext` and `HeadlessScreenshotHelper` to be used in Node.js
- Add example `image-renderer`
- Fix wrong offset when rendering text with orthographic projection
- Update camera/handle helper when `devicePixelRatio` changes
- Add various options to customize the axes camera-helper
- Fix issue with texture-mesh color smoothing when changing themes
- Add fast boundary helper and corresponding unit trait
- Add Observable for Canvas3D commits

## [v3.30.0] - 2023-01-29

- Improve `Dnatco` extension
    - Factor out common code in `Dnatco` extension
    - Add `NtC tube` visual. Applicable for structures with NtC annotation
    - [Breaking] Rename `DnatcoConfalPyramids` to `DnatcoNtCs`
- Improve boundary calculation performance
- Add option to create & include images in state snapshots
- Fix SSAO artefacts with high bias values
- Fix SSAO resolution scale parameter handling
- Improve outlines, visually more stable at different view distances

## [v3.29.0] - 2023-01-15

- `meshes` extension: Fixed a bug in mesh visualization (show backfaces when opacity < 1)
- Add color quick select control to Volume controls
- Fix `dropFiles` bug
- Fix some cyclic imports and reduce the use of const enums. This should make it easier to use the library with the `isolatedModules: true` TS config.
- Fix `dropFiles` bug (#679)
- Add `input type='color'` picker to `CombinedColorControl`
- Set `ParameterMappingControl` disabled when state is updating
- Performance tweaks
    - Update clip `defines` only when changed
    - Check for identity in structure/unit areEqual methods
    - Avoid cloning of structure representation parameters
    - Make SymmetryOperator.createMapping monomorphic
    - Improve bonding-sphere calculation
    - Defer Scene properties calculation (markerAverage, opacityAverage, hasOpaque)
    - Improve checks in in UnitsRepresentation setVisualState
- Add StructureElement.Loci.forEachLocation
- Add RepresentationRegistry.clear and ThemeRegistry.clear
- Add generic Loci support for overpaint, substance, clipping themes
- Add `.getCenter` and `.center` to `Camera`
- Add support to dim unmarked groups
- Add support for marker edge strength

## [v3.28.0] - 2022-12-20

- Show histogram in direct volume control point settings
- Add `solidInterior` parameter to sphere/cylinder impostors
- [Breaking] Tweak `ignoreHydrogens` non-polar handling (introduced in 3.27.0)
- Add `meshes` and `volumes-and-segmentations` extensions
    - See https://molstarvolseg.ncbr.muni.cz/ for more info
- Fix missing support for info in `ParamDefinition.Converted`
- Add support for multi-visual volume representations
- Improve volume isosurface bounding-sphere
- Add basic volume segmentation support to core
    - Add `Volume.Segment` model
    - Add `Segmentation` custom volume property
    - Add `SegmentRepresentation` representation
    - Add `volume-segment` color theme
- Fix GPU marching cubes failing for large meshes with webgl2 (due to use of float16)

## [v3.27.0] - 2022-12-15

- Add an `includeTransparent` parameter to hide/show outlines of components that are transparent
- Fix 'once' for animations of systems with many frames
- Better guard against issue (black fringes) with bumpiness in impostors
- Improve impostor shaders
    - Fix sphere near-clipping with orthographic projection
    - Fix cylinder near-clipping
    - Add interior cylinder caps
    - Add per-pixel object clipping
- Fix `QualityAssessment` assignment bug for structures with different auth vs label sequence numbering
- Refresh `ApplyActionControl`'s param definition when toggling expanded state
- Fix `struct_conn` bond assignment for ions
- Ability to show only polar hydrogens

## [v3.26.0] - 2022-12-04

- Support for ``powerPreference`` webgl attribute. Add ``PluginConfig.General.PowerPreference`` and ``power-preference`` Viewer GET param.
- Excluded common protein caps `NME` and `ACE` from the ligand selection query
- Add screen-space shadow post-processing effect
- Add "Structure Molecular Surface" visual
- Add `external-volume` theme (coloring of arbitrary geometries by user-selected volume)

## [v3.25.1] - 2022-11-20

- Fix edge-case in `Structure.eachUnitPair` with single-element units
- Fix 'auto' structure-quality for coarse models

## [v3.25.0] - 2022-11-16

- Fix handling of gzipped assets (reverts #615)

## [v3.24.0] - 2022-11-13

- Make `PluginContext.initContainer` checkered canvas background optional
- Store URL of downloaded assets to detect zip/gzip based on extension (#615)
- Add optional `operator.key`; can be referenced in `IndexPairBonds`
- Add overpaint/transparency/substance theme strength to representations
- Fix viewport color for transparent background

## [v3.23.0] - 2022-10-19

- Add `PluginContext.initContainer/mount/unmount` methods; these should make it easier to reuse a plugin context with both custom and built-in UI
- Add `PluginContext.canvas3dInitialized`
- `createPluginUI` now resolves after the 3d canvas has been initialized
- Change EM Volume Streaming default from `Whole Structure` to `Auto`

## [v3.22.0] - 2022-10-17

- Replace `VolumeIsosurfaceParams.pickingGranularity` param with `Volume.PickingGranuality`

## [v3.21.0] - 2022-10-17

- Add `VolumeIsosurfaceParams.pickingGranularity` param
- Prevent component controls collapsing when option is selected

## [v3.20.0] - 2022-10-16

- [Breaking] Rename the ``model-index`` color theme to ``trajectory-index``
- Add a new ``model-index`` color theme that uniquely colors each loaded model
- Add the new ``model-index`` and ``structure-index`` color themes as an option for the carbon color in the ``element-symbol`` and ``ilustrative`` color themes
- Add ``structure-index`` color theme that uniquely colors each root structure
- Add ``nearest`` method to ``Lookup3D``
- Add mipmap-based blur for skybox backgrounds

## [v3.19.0] - 2022-10-01

- Fix "empty textures" error on empty canvas
- Optimize BinaryCIF integer packing encoder
- Fix dual depth peeling when post-processing is off or when rendering direct-volumes
- Add ``cameraClipping.minNear`` parameter
- Fix black artifacts on specular highlights with transparent background

## [v3.18.0] - 2022-09-17

- Integration of Dual depth peeling - OIT method
- Stereo camera improvements
    - Fix param updates not applied
    - Better param ranges and description
    - Add timer.mark for left/right camera

## [v3.17.0] - 2022-09-11

- [Fix] Clone ``Canvas3DParams`` when creating a ``Canvas3D`` instance to prevent shared state between multiple instances
- Add ``includeResidueTest`` option to ``alignAndSuperposeWithSIFTSMapping``
- Add ``parentDisplay`` param for interactions representation.
- [Experimental] Add support for PyMOL, VMD, and Jmol atom expressions in selection scripts
- Support for ``failIfMajorPerformanceCaveat`` webgl attribute. Add ``PluginConfig.General.AllowMajorPerformanceCaveat`` and ``allow-major-performance-caveat`` Viewer GET param.
- Fix handling of PDB TER records (#549)
- Add support for getting multiple loci from a representation (``.getAllLoci()``)
- Add ``key`` property to intra- and inter-bonds for referencing source data
- Fix click event triggered after move

## [v3.16.0] - 2022-08-25

- Support ``globalColorParams`` and ``globalSymmetryParams`` in common representation params
- Support ``label`` parameter in ``Viewer.loadStructureFromUrl``
- Fix ``ViewportHelpContent`` Mouse Controls section

## [v3.15.0] - 2022-08-23

- Fix wboit in Safari >=15 (add missing depth renderbuffer to wboit pass)
- Add 'Around Camera' option to Volume streaming
- Avoid queuing more than one update in Volume streaming

## [v3.14.0] - 2022-08-20

- Expose inter-bonds compute params in structure
- Improve performance of inter/intra-bonds compute
- Fix defaultAttribs handling in Canvas3DContext.fromCanvas
- Confal pyramids extension improvements
    - Add custom labels to Confal pyramids
    - Improve naming of some internal types in Confal pyramids extension coordinate
    - Add example mmCIF file with categories necessary to display Confal pyramids
    - Change the lookup logic of NtC steps from residues
- Add support for download of gzipped files
- Don't filter IndexPairBonds by element-based rules in MOL/SDF and MOL2 (without symmetry) models
- Fix Glycam Saccharide Names used by default
- Fix GPU surfaces rendering in Safari with WebGL2
- Add ``fov`` (Field of View) Canvas3D parameter
- Add ``sceneRadiusFactor`` Canvas3D parameter
- Add background pass (skybox, image, horizontal/radial gradient)
    - Set simple-settings presets via ``PluginConfig.Background.Styles``
    - Example presets in new backgrounds extension
    - Load skybox/image from URL or File (saved in session)
    - Opacity, saturation, lightness controls for skybox/image
    - Coverage (viewport or canvas) controls for image/gradient
- [Breaking] ``AssetManager`` needs to be passed to various graphics related classes
- Fix SSAO renderable initialization
- Reduce number of webgl state changes
    - Add ``viewport`` and ``scissor`` to state object
    - Add ``hasOpaque`` to scene object
- Handle edge cases where some renderables would not get (correctly) rendered
    - Fix text background rendering for opaque text
    - Fix helper scenes not shown when rendering directly to draw target
- Fix ``CustomElementProperty`` coloring not working

## [v3.13.0] - 2022-07-24

- Fix: only update camera state if manualReset is off (#494)
- Improve handling principal axes of points in a plane
- Add 'material' annotation support for textures
- More effort to avoid using ``flat`` qualifier in shaders: add ``dVaryingGroup``
- Enable ``immediateUpdate`` for iso level in isosurface and volume streaming controls
- Add support to download CCD from configurable URL

## [v3.12.1] - 2022-07-20

- Fix plugin behavior dispose logic to correctly unsubscribe observables.

## [v3.12.0] - 2022-07-17

- Add ``colorMarker`` option to Renderer. This disables the highlight and select marker at a shader level for faster rendering of large scenes in some cases.
- Bind shared textures only once per pass, not for each render item
- Fix missing 'material' annotation for some uniforms, causing unnecessary uniform updates
- Remove use of ``isnan`` in impostor shaders, not needed and causing slowdown
- Avoid using ``flat`` qualifier in shaders, causing slowdown
- Improve CellPack's ``adjustStyle`` option (disable ``colorMarker``, set component options, enable marking w/o ghost)
- Scan all entities when looking for ``struct_conn`` entries (fixes issue when the same ``label_asym_id`` is used in more than one entity)

## [v3.11.0] - 2022-07-04

- Add ``instanceGranularity`` option for marker, transparency, clipping, overpaint, substance data to save memory
- CellPack extension tweaks
    - Use instancing to create DNA/RNA curves to save memory
    - Enable ``instanceGranularity`` by default
    - Add ``adjustStyle`` option to LoadCellPackModel action (stylized, no multi-sample, no far clipping, chain picking)
- Structure Superposition now respects pivot's coordinate system

## [v3.10.2] - 2022-06-26

- Fix superfluous shader varying
- Improve use of gl_VertexID when possible

## [v3.10.1] - 2022-06-26

- Fix groupCount when updating TextureMesh-based visuals

## [v3.10.0] - 2022-06-24

- Add support for Glycam saccharide names
- Add ``PluginConfig.Viewport.ShowTrajectoryControls`` config option

## [v3.9.1] - 2022-06-19

- Fix missing ``super.componentWillUnmount()`` calls (@simeonborko)
- Fix missing ``uGroupCount`` update for visuals
- Fix missing aromatic bond display

## [v3.9.0] - 2022-05-30

- Improve picking by using drawbuffers (when available) to reduce number of drawcalls
- GPU timing support
    - Add ``timing-mode`` Viewer GET param
    - Add support for webgl timer queries
    - Add timer marks around GPU render & compute operations
- Volume Server CIF: Add check that a data block contains volume data before parsing
- Fix ``Scene.clear`` not clearing primitives & volumes arrays (@JonStargaryen)
- Fix rendering volumes when wboit is switched off and postprocessing is enabled

## [v3.8.2] - 2022-05-22

- Fix ``Scene.opacityAverage`` not taking xray shaded into account

## [v3.8.1] - 2022-05-14

- Fix issues with marking camera/handle helper (#433)
- Fix issues with array uniforms when running with headless-gl
- Fix Polymer Chain Instance coloring
- Improve performance of scene marker/opacity average calculation

## [v3.8.0] - 2022-04-30

- Add support for outlines around transparent objects
- Improve per-group transparency when wboit is switched off
- Improve ``ColorTheme`` typing with ``ColorType`` generic.
    - Defaults to ``ColorTypeLocation``
    - Set when using ``ColorTypeDirect`` or ``ColorTypeGrid``
- Fix case handling of ``struct_conf`` mmCIF enumeration field (#425)
- Fix ``allowTransparentBackfaces`` for per-group transparency
- Fix ``FormatRegistry.isApplicable`` returning true for unregistered formats
- Fix: handle building of ``GridLookup3D`` with zero cell size
- Fix ``ignoreLight`` for direct-volume rendering with webgl1
- Fix (non-black) outlines when using transparent background

## [v3.7.0] - 2022-04-13

- Fix ``xrayShaded`` for texture-mesh geometries
- [Breaking] Change ``allowTransparentBackfaces`` to ``transparentBackfaces`` with options ``off``, ``on``, ``opaque``. This was only added in 3.6.0, so allowing a breaking change here.
    - ``off``: don't show (default)
    - ``on``: show with transparency
    - ``opaque``: show fully opaque
- Add option to disable file drop overlay.

## [v3.6.2] - 2022-04-05

- ModelServer ligand queries: fixes for alternate locations, additional atoms & UNL ligand
- React 18 friendly ``useBehavior`` hook.

## [v3.6.1] - 2022-04-03

- Fix React18 related UI regressions.

## [v3.6.0] - 2022-04-03

- Check that model and coordinates have same element count when creating a trajectory
- Fix aromatic rings assignment: do not mix flags and planarity test
- Improve bonds assignment of coarse grained models: check for IndexPairBonds and exhaustive StructConn
- Fix unit mapping in bondedAtomicPairs MolScript query
- Improve pdb parsing: handle non unique atom and chain names (fixes #156)
- Fix volume streaming for entries with multiple contour lists
- Add ``allowTransparentBackfaces`` parameter to support double-sided rendering of transparent geometries
- Fix handling of case insensitive mmCIF enumeration fields (including entity.type)
- Fix ``disable-wboit`` Viewer GET param
- Add support for React 18.
    - Used by importing ``createPluginUI`` from ``mol-plugin-ui/react18``;
    - In Mol* 4.0, React 18 will become the default option.

## [v3.5.0] - 2022-03-25

- Fix issues with bounding-sphere & color-smoothing (mostly for small geometries)
- Support BCIF => CIF conversion in ``cif2bcif`` CLI tool

## [v3.4.0] - 2022-03-13

- Fix handling of mmcif with empty ``label_*`` fields
- Improve saccharide detection (compare against list from CCD)
- Fix legend label of hydrophobicity color theme
- Add ``LoadTrajectory`` action
- Add ``CustomImportControls`` to left panel
- Add Zenodo import extension (load structures, trajectories, volumes, and zip files)
- Fix loading of some compressed files within sessions
- Fix wrong element assignment for atoms with Charmm ion names
- Fix handling of empty symmetry cell data
- Add support for ``trr`` and ``nctraj`` coordinates files
- Add support for ``prmtop`` and ``top`` topology files

## [v3.3.1] - 2022-02-27

- Fix issue with unit boundary reuse (do at visual level instead)
- Add option to ignore ions for inter-unit bond computation

## [v3.3.0] - 2022-02-27

- Fix parsing contour-level from emdb v3 header files
- Fix invalid CSS (#376)
- Fix "texture not renderable" & "texture not bound" warnings (#319)
- Fix visual for bonds between two aromatic rings
- Fix visual for delocalized bonds (parsed from mmcif and mol2)
- Fix ring computation algorithm
- Add ``UnitResonance`` property with info about delocalized triplets
- Resolve marking in main renderer loop to improve overall performance
- Use ``throttleTime`` instead of ``debounceTime`` in sequence viewer for better responsiveness
- Change line geometry default ``scaleFactor`` to 2 (3 is too big after fixing line rendering)
- Trajectory animation performance improvements
    - Reuse ``Model.CoarseGrained`` for coordinate trajectories
    - Avoid calculating ``InterUnitBonds`` when ``Structure.parent`` ones are empty
    - Reuse unit boundary if sphere has not changed too much
    - Don't show 'inter-bond' and 'element-cross' visuals in line representations of polymerAndLigand preset
- Fix additional mononucleotides detected as polymer components
- Fix and improve ``canRemap`` handling in ``IntraUnitBonds``
- Reuse occlusion for secondary passes during multi-sampling
- Check if marking passes are needed before doing them
- Add ``resolutionScale`` parameter to allow trading quality of occlusion for performance

## [v3.2.0] - 2022-02-17

- Rename "best database mapping" to "SIFTS Mapping"
- Add schema and export support for ``atom_site.pdbx_sifts_xref_*`` fields
- Add schema export support for ``atom_site.pdbx_label_index`` field
- Add `traceOnly` parameter to chain/UniProt-based structure alignment
- Store ``IndexPairBonds`` as a dynamic property.

## [v3.1.0] - 2022-02-06

- Fix ``xrayShaded`` & ``ignoreLight`` params not working at the same time
- Add ``ignoreLight`` to component params
- Tweaks for cleaner default representation style
    - Cartoon: use ``nucleotide-ring`` instead of ``nucleotide-block``
    - Focus: use ``xrayShaded`` instead of opacity; adjust target size; don't show non-covalent interactions twice
- Fix representation preset side effects (changing post-processing parameters, see #363)
- Add Quick Styles panel (default, illustrative, stylized)
- Fix exported structure missing secondary-structure categories (#364)
- Fix volume streaming error message: distinguish between missing data and server error (#364)

## [v3.0.2] - 2022-01-30

- Fix color smoothing of elongated structures (by fixing ``Sphere.expand`` for spheres with highly directional extrema)
- Fix entity label not displayed when multiple instances of the same entity are highlighted
- Fix empty elements created in ``StructureElement.Loci.extendToAllInstances``
- Measurement options tweaks (allow larger ``textSize``; make ``customText`` essential)
- Fix visual visibility sync edge case when changing state snapshots

## [v3.0.1] - 2022-01-27

- Fix marking pass not working with ``transparentBackground``
- Fix pdbe xray maps url not https
- Fix entity-id color theme broken for non-IHM models
- Improve/fix marking of ``InteractionsInterUnitVisual`` (mark when all contact-feature members are given)
- Add missing "entity-id" and "enity-source" options for carbon coloring to "element-symbol" color theme
- Fix VolumeServer/query CLI
- Support automatic iso-value adjustment for VolumeServer data in ``Viewer.loadVolumeFromUrl``
- Emit drag event whenever started within viewport (not only for non-empty loci)

## [v3.0.0] - 2022-01-23

- Assembly handling tweaks:
    - Do not include suffix for "identity assembly operators"
    - Do not include assembly-related categories to export if the structure was composed from an assembly
    - Special case for ``structAsymMap`` if Mol* asym id operator mapping is present
- Support for opening ZIP files with multiple entries
- Add Model Export extension
- Bugfix: Automatically treat empty string as "non-present" value in BinaryCIF writer.
- Fix coarse model support in entity-id color theme
- Fix marking of carbohydrate visuals (whole chain could get marked instead of single residue)
- Add custom colors to "element-symbol", "molecule-type", "residue-name", and "secondary-structure" themes
- Support/bugfixes for ``atom_site.pdbx_sifts_xref`` categories
- Improve/fix marking of ``InteractionsIntraUnitVisual`` (mark when all contact-feature members are given)

## [v3.0.0-dev.10] - 2022-01-17

- Fix ``getOperatorsForIndex``
- Pass animation info (current frame & count) to state animations
    - Fix camera stutter for "camera spin" animation
- Add formal charge parsing support for MOL/SDF files (thanks @ptourlas)
- [Breaking] Cleaner looking ``MembraneOrientationVisuals`` defaults
- [Breaking] Add rock animation to trackball controls
    - Add ``animate`` to ``TrackballControlsParams``, remove ``spin`` and ``spinSpeed``
    - Add ``animate`` to ``SimpleSettingsParams``, remove ``spin``
- Add "camera rock" state animation
- Add support for custom colors to "molecule-type" theme
- [Breaking] Add style parameter to "illustrative" color theme
    - Defaults to "entity-id" style instead of "chain-id"
- Add "illustrative" representation preset

## [v3.0.0-dev.9] - 2022-01-09

- Add PDBj as a ``pdb-provider`` option
- Move Viewer APP to a separate file to allow use without importing light theme & index.html
- Add symmetry support for mol2 files (only spacegroup setting 1)
- Fix mol2 files element symbol assignment
- Improve bond assignment from ``IndexPairBonds``
    - Add ``key`` field for mapping to source data
    - Fix assignment of bonds with unphysical length
- Fix label/stats of single atom selection in multi-chain units

## [v3.0.0-dev.8] - 2021-12-31

- Add ``PluginFeatureDetection`` and disable WBOIT in Safari 15.
- Add ``disable-wboit`` Viewer GET param
- Add ``prefer-webgl1`` Viewer GET param
- [Breaking] Refactor direct-volume rendering
    - Remove isosurface render-mode (use GPU MC instead)
    - Move coloring into theme (like for other geometries/renderables)
        - Add ``direct`` color type
        - Remove color from transfer-function (now only alpha)
        - Add direct-volume color theme support
        - Add volume-value color theme
- [Breaking] Use size theme in molecular/gaussian surface & label representations
    - This is breaking because it was hardcoded to ``physical`` internally but the repr size theme default was ``uniform`` (now ``physical``)

## [v3.0.0-dev.7] - 2021-12-20

- Reduce number of created programs/shaders
    - Support specifying variants when creating graphics render-items
    - Change double-side shader param from define to uniform
    - Remove dMarkerType shader define (use uMarker as needed)
    - Support to ignore defines depending on the shader variant
    - Combine pickObject/pickInstance/pickGroup shader variants into one
    - Combine markingDepth/markingMask shader variants into one
    - Correctly set shader define flags for overpaint, transparency, substance, clipping
- [Breaking] Add per-object clip rendering properties (variant/objects)
    - ``SimpleSettingsParams.clipping.variant/objects`` and ``RendererParams.clip`` were removed

## [v3.0.0-dev.6] - 2021-12-19

- Enable temporal multi-sampling by default
    - Fix flickering during marking with camera at rest
- Enable ``aromaticBonds`` in structure representations by default
- Add ``PluginConfig.Structure.DefaultRepresentationPreset``
- Add ModelArchive support
    - schema extensions (e.g., AlphaFold uses it for the pLDDT score)
    - ModelArchive option in DownloadStructure action
    - ``model-archive`` GET parameter for Viewer app
    - ``Viewer.loadModelArchive`` method
- Improve support for loading AlphaFold structures
    - Automatic coloring by pLDDT
    - AlphaFold DB option in DownloadStructure action
    - ``afdb`` GET parameter for Viewer app
    - ``Viewer.loadAlphaFoldDb`` method
- Add QualityAssessment extension (using data from ma_qa_metric_local mmcif category)
    - pLDDT & qmean score: coloring, repr presets, molql symbol, loci labels (including avg for mutli-residue selections)
    - pLDDT: selection query
- Warn about erroneous symmetry operator matrix (instead of throwing an error)
- Added ``createPluginUI`` to ``mol-plugin-ui``
    - Support ``onBeforeUIRender`` to make sure initial UI works with custom presets and similar features.
- [Breaking] Removed ``createPlugin`` and ``createPluginAsync`` from ``mol-plugin-ui``
    - Please use ``createPluginUI`` instead
- Improve aromatic bonds handling
    - Don't detect aromatic bonds for rings < 5 atoms based on planarity
    - Prefer atoms in aromatic rings as bond reference positions

## [v3.0.0-dev.5] - 2021-12-16

- Fix initial camera reset not triggering for some entries.

## [v3.0.0-dev.4] - 2021-12-14

- Add ``bumpiness`` (per-object and per-group), ``bumpFrequency`` & ``bumpAmplitude`` (per-object) render parameters (#299)
- Change ``label`` representation defaults: Use text border instead of rectangle background
- Add outline color option to renderer
- Fix false positives in Model.isFromPdbArchive
- Add drag and drop support for loading any file, including multiple at once
    - If there are session files (.molx or .molj) among the dropped files, only the first session will be loaded
- Add drag and drop overlay
- Safari 15.1 - 15.3 WebGL 2 support workaround
- [Breaking] Move ``react`` and ``react-dom`` to ``peerDependencies``. This might break some builds.

## [v3.0.0-dev.3] - 2021-12-4

- Fix OBJ and USDZ export

## [v3.0.0-dev.2] - 2021-12-1

- Do not include tests and source maps in NPM package

## [v3.0.0-dev.0] - 2021-11-28

- Add multiple lights support (with color, intensity, and direction parameters)
- [Breaking] Add per-object material rendering properties
    - ``SimpleSettingsParams.lighting.renderStyle`` and ``RendererParams.style`` were removed
- Add substance theme with per-group material rendering properties
- ``StructureComponentManager.Options`` state saving support
- ``ParamDefinition.Group.presets`` support

## [v2.4.1] - 2021-11-28

- Fix: allow atoms in aromatic rings to do hydrogen bonds

## [v2.4.0] - 2021-11-25

- Fix secondary-structure property handling
    - StructureElement.Property was incorrectly resolving type & key
    - StructureSelectionQuery helpers 'helix' & 'beta' were not ensuring property availability
- Re-enable VAO with better workaround (bind null elements buffer before deleting)
- Add ``Representation.geometryVersion`` (increments whenever the geometry of any of its visuals changes)
- Add support for grid-based smoothing of Overpaint and Transparency visual state for surfaces

## [v2.3.9] - 2021-11-20

- Workaround: switch off VAO support for now

## [v2.3.8] - 2021-11-20

- Fix double canvas context creation (in plugin context)
- Fix unused vertex attribute handling (track which are used, disable the rest)
- Workaround for VAO issue in Chrome 96 (can cause WebGL to crash on geometry updates)

## [v2.3.7] - 2021-11-15

- Added ``ViewerOptions.collapseRightPanel``
- Added ``Viewer.loadTrajectory`` to support loading "composed" trajectories (e.g. from gro + xtc)
- Fix: handle parent in Structure.remapModel
- Add ``rounded`` and ``square`` helix profile options to Cartoon representation (in addition to the default ``elliptical``)

## [v2.3.6] - 2021-11-8

- Add additional measurement controls: orientation (box, axes, ellipsoid) & plane (best fit)
- Improve aromatic bond visuals (add ``aromaticScale``, ``aromaticSpacing``, ``aromaticDashCount`` params)
- [Breaking] Change ``adjustCylinderLength`` default to ``false`` (set to true for focus representation)
- Fix marker highlight color overriding select color
- CellPack extension update
    - add binary model support
    - add compartment (including membrane) geometry support
    - add latest mycoplasma model example
- Prefer WebGL1 in Safari 15.1.

## [v2.3.5] - 2021-10-19

- Fix sequence viewer for PDB files with COMPND record and multichain entities.
- Fix index pair bonds order assignment

## [v2.3.4] - 2021-10-12

- Fix pickScale not taken into account in line/point shader
- Add pixel-scale, pick-scale & pick-padding GET params to Viewer app
- Fix selecting bonds not adding their atoms in selection manager
- Add ``preferAtoms`` option to SelectLoci/HighlightLoci behaviors
- Make the implicit atoms of bond visuals pickable
    - Add ``preferAtomPixelPadding`` to Canvas3dInteractionHelper
- Add points & crosses visuals to Line representation
- Add ``pickPadding`` config option (look around in case target pixel is empty)
- Add ``multipleBonds`` param to bond visuals with options: off, symmetric, offset
- Fix ``argparse`` config in servers.

## [v2.3.3] - 2021-10-01

- Fix direct volume shader

## [v2.3.2] - 2021-10-01

- Prefer WebGL1 on iOS devices until WebGL2 support has stabilized.

## [v2.3.1] - 2021-09-28

- Add Charmm saccharide names
- Treat missing occupancy column as occupancy of 1
- Fix line shader not accounting for aspect ratio
- [Breaking] Fix point repr & shader
    - Was unusable with ``wboit``
    - Replaced ``pointFilledCircle`` & ``pointEdgeBleach`` params by ``pointStyle`` (square, circle, fuzzy)
    - Set ``pointSizeAttenuation`` to false by default
    - Set ``sizeTheme`` to ``uniform`` by default
- Add ``markerPriority`` option to Renderer (useful in combination with edges of marking pass)
- Add support support for ``chem_comp_bond`` and ``struct_conn`` categories (fixes ModelServer behavior where these categories should have been present)
- Model and VolumeServer: fix argparse config

## [v2.3.0] - 2021-09-06

- Take include/exclude flags into account when displaying aromatic bonds
- Improve marking performance
    - Avoid unnecessary draw calls/ui updates when marking
    - Check if loci is superset of visual
    - Check if loci overlaps with unit visual
    - Ensure ``Interval`` is used for ranges instead of ``SortedArray``
    - Add uniform marker type
    - Special case for reversing previous mark
- Add optional marking pass
    - Outlines visible and hidden parts of highlighted/selected groups
    - Add highlightStrength/selectStrength renderer params

## [v2.2.3] - 2021-08-25

- Add ``invertCantorPairing`` helper function
- Add ``Mesh`` processing helper ``.smoothEdges``
- Smooth border of molecular-surface with ``includeParent`` enabled
- Hide ``includeParent`` option from gaussian-surface visuals (not particularly useful)
- Improved ``StructureElement.Loci.size`` performance (for marking large cellpack models)
- Fix new ``TransformData`` issues (camera/bounding helper not showing up)
- Improve marking performance (avoid superfluous calls to ``StructureElement.Loci.isWholeStructure``)

## [v2.2.2] - 2021-08-11

- Fix ``TransformData`` issues [#133](https://github.com/molstar/molstar/issues/133)
- Fix ``mol-script`` query compiler const expression recognition.

## [v2.2.1] - 2021-08-02

- Add surrounding atoms (5 Angstrom) structure selection query
- [Breaking] Add maxDistance prop to ``IndexPairBonds``
- Fix coordinateSystem not handled in ``Structure.asParent``
- Add ``dynamicBonds`` to ``Structure`` props (force re-calc on model change)
    - Expose as optional param in root structure transform helper
- Add overpaint support to geometry exporters
- ``InputObserver`` improvements
  - normalize wheel speed across browsers/platforms
  - support Safari gestures (used by ``TrackballControls``)
  - ``PinchInput.fractionDelta`` and use it in ``TrackballControls``

## [v2.2.0] - 2021-07-31

- Add ``tubularHelices`` parameter to Cartoon representation
- Add ``SdfFormat`` and update SDF parser to be able to parse data headers according to spec (hopefully :)) #230
- Fix mononucleotides detected as polymer components (#229)
- Set default outline scale back to 1
- Improved DCD reader cell angle handling (interpret near 0 angles as 90 deg)
- Handle more residue/atom names commonly used in force-fields
- Add USDZ support to ``geo-export`` extension.
- Fix ``includeParent`` support for multi-instance bond visuals.
- Add ``operator`` Loci granularity, selecting everything with the same operator name.
- Prefer ``_label_seq_id`` fields in secondary structure assignment.
- Support new EMDB API (https://www.ebi.ac.uk/emdb/api/entry/map/[EMBD-ID]) for EM volume contour levels.
- ``Canvas3D`` tweaks:
    - Update ``forceDraw`` logic.
    - Ensure the scene is re-rendered when viewport size changes.
    - Support ``noDraw`` mode in ``PluginAnimationLoop``.

## [v2.1.0] - 2021-07-05

- Add parameter for to display aromatic bonds as dashes next to solid cylinder/line.
- Add backbone representation
- Fix outline in orthographic mode and set default scale to 2.

## [v2.0.7] - 2021-06-23

- Add ability to specify ``volumeIndex`` in ``Viewer.loadVolumeFromUrl`` to better support Volume Server inputs.
- Support in-place reordering for trajectory ``Frame.x/y/z`` arrays for better memory efficiency.
- Fixed text CIF encoder edge cases (most notably single whitespace not being escaped).

## [v2.0.6] - 2021-06-01

- Add glTF (GLB) and STL support to ``geo-export`` extension.
- Protein crosslink improvements
    - Change O-S bond distance to allow for NOS bridges (doi:10.1038/s41586-021-03513-3)
    - Added NOS-bridges query & improved disulfide-bridges query
- Fix #178: ``IndexPairBonds`` for non-single residue structures (bug due to atom reordering).
- Add volumetric color smoothing for MolecularSurface and GaussianSurface representations (#173)
- Fix nested 3d grid lookup that caused results being overwritten in non-covalent interactions computation.
- Basic implementation of ``BestDatabaseSequenceMapping`` (parse from CIF, color theme, superposition).
- Add atom id ranges support to Selection UI.

## [v2.0.5] - 2021-04-26

- Ability to pass ``Canvas3DContext`` to ``PluginContext.fromCanvas``.
- Relative frame support for ``Canvas3D`` viewport.
- Fix bug in screenshot copy UI.
- Add ability to select residues from a list of identifiers to the Selection UI.
- Fix SSAO bugs when used with ``Canvas3D`` viewport.
- Support for  full pausing (no draw) rendering: ``Canvas3D.pause(true)``.
- Add ``MeshBuilder.addMesh``.
- Add ``Torus`` primitive.
- Lazy volume loading support.
- [Breaking] ``Viewer.loadVolumeFromUrl`` signature change.
    - ``loadVolumeFromUrl(url, format, isBinary, isovalues, entryId)`` => ``loadVolumeFromUrl({ url, format, isBinary }, isovalues, { entryId, isLazy })``
- Add ``TextureMesh`` support to ``geo-export`` extension.

## [v2.0.4] - 2021-04-20

- [WIP] Mesh export extension
- ``Structure.eachAtomicHierarchyElement`` (#161)
- Fixed reading multi-line values in SDF format
- Fixed Measurements UI labels (#166)

## [v2.0.3] - 2021-04-09

- Add support for ``ColorTheme.palette`` designed for providing gradient-like coloring.
- [Breaking] The ``zip`` function is now asynchronous and expects a ``RuntimeContext``. Also added ``Zip()`` returning a ``Task``.
- [Breaking] Add ``CubeGridFormat`` in ``alpha-orbitals`` extension.

## [v2.0.2] - 2021-03-29

- Add ``Canvas3D.getRenderObjects``.
- [WIP] Animate state interpolating, including model trajectories
- Recognise MSE, SEP, TPO, PTR and PCA as non-standard amino-acids.
- Fix VolumeFromDensityServerCif transform label

## [v2.0.1] - 2021-03-23

- Exclude tsconfig.commonjs.tsbuildinfo from npm bundle

## [v2.0.0] - 2021-03-23

Too many changes to list as this is the start of the changelog... Notably, default exports are now forbidden.<|MERGE_RESOLUTION|>--- conflicted
+++ resolved
@@ -3,16 +3,14 @@
 
 Note that since we don't clearly distinguish between a public and private interfaces there will be changes in non-major versions that are potentially breaking. If we make breaking changes to less used interfaces we will highlight it in here.
 
+
 ## [V4-DEV]
 
-<<<<<<< HEAD
 - [Breaking] Generalize rcsb/assembly-symmetry/ extension
     - Move to assembly-symmetry/
     - Remove RCSB specific dependencies and prefixes
-=======
 - [Breaking] Require `WEBGL_depth_texture` webgl extension
     - Remove `renderbuffer` use
->>>>>>> 96629399
 - [Breaking] Change build target to ES2018
     - Custom builds only require ES6 for dependencies like immer.js
 - [Breaking] Changed `createPluginUI`
