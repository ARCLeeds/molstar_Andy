# Change Log
All notable changes to this project will be documented in this file, following the suggestions of [Keep a CHANGELOG](http://keepachangelog.com/). This project adheres to [Semantic Versioning](http://semver.org/) for its most widely used - and defacto - public interfaces.

Note that since we don't clearly distinguish between a public and private interfaces there will be changes in non-major versions that are potentially breaking. If we make breaking changes to less used interfaces we will highlight it in here.


## [Unreleased]

- Fix display issue with SIFTS mapping
<<<<<<< HEAD
- Update `getStateSnapshot` to overwrite current snapshot only if there is just 1 present
=======
- Fix distinct palette's `getSamples` infinite loop
- Add 'NH2', 'FOR', 'FMT' to `CommonProteinCaps`
- Add `opened` event to `PluginStateSnapshotManager`
- Properly switch-off fog
- Add `approximate` option for spheres rendering
- Reduce `Spheres` memory usage
    - Derive mapping from VertexID
    - Pull position and group from texture
- Add `Euler` math primitive
- Add stride option to element sphere & point visuals
- Add 'Chain Instance' and 'Uniform' options for 'Carbon Color' param (in Color Theme: Element Symbol)
>>>>>>> 106ee614

## [v3.37.1] - 2023-06-20

- Fix issues with wboit/dpoit in large scenes
- Fix lines, text, points rendering (broken in v3.37.0)

## [v3.37.0] - 2023-06-17

- Add `inverted` option to `xrayShaded` parameter
- Model-export extension: Add ability to set a file name for structures
- Add `contextHash` to `SizeTheme`
- Add mipmap-based blur for image backgrounds

## [v3.36.1] - 2023-06-11

- Allow parsing of CCD ligand files
- Add dedicated wwPDB CCD extension to align and visualize ideal & model CCD coordinates
- Make operators in `IndexPairBonds` a directed property
- Remove erroneous bounding-box overlap test in `Structure.eachUnitPair`
- Fix `EdgeBuilder.addNextEdge` for loop edges
- Optimize inter unit bond compute
- Ensure consistent state for volume representation (#210)
- Improve SSAO for thin geometry (e.g. lines)
- Add snapshot support for structure selections
- Add `nucleicProfile` parameter to cartoon representation
- Add `cartoon` theme with separate colorings for for mainchain and sidechain visuals

## [v3.35.0] - 2023-05-14

- Enable odd dash count (1,3,5)
- Add principal axes spec and fix edge cases
- Add a uniform color theme for NtC tube that still paints residue and segment dividers in a different color
- Mesh exporter improvements
    - Support points & lines in glTF export
    - Set alphaMode and doubleSided in glTF export
    - Fix flipped cylinder caps
- Fix bond assignments `struct_conn` records referencing waters
- Add StructConn extension providing functions for inspecting struct_conns
- Fix `PluginState.setSnapshot` triggering unnecessary state updates
- Fix an edge case in the `mol-state`'s `State` when trying to apply a transform to an existing Null object
- Add `SbNcbrPartialCharges` extension for coloring and labeling atoms and residues by partial atomic charges
  - uses custom mmcif categories `_sb_ncbr_partial_atomic_charges_meta` and `_sb_ncbr_partial_atomic_charges` (more info in [README.md](./src/extensions/sb-ncbr/README.md))
- Parse HEADER record when reading PDB file
- Support `ignoreHydrogens` in interactions representation
- Add hydroxyproline (HYP) commonly present in collagen molecules to the list of amino acids
- Fix assemblies for Archive PDB files (do not generate unique `label_asym_id` if `REMARK 350` is present)
- Add additional functions to `core.math` in `mol-script`
    - `cantorPairing`, `sortedCantorPairing`, `invertCantorPairing`,
    - `trunc`, `sign`

## [v3.34.0] - 2023-04-16

- Avoid `renderMarkingDepth` for fully transparent renderables
- Remove `camera.far` doubling workaround
- Add `ModifiersKeys.areNone` helper function
- Do not render NtC tube segments unless all required atoms are present in the structure
- Fix rendering issues caused by VAO reuse
- Add "Zoom All", "Orient Axes", "Reset Axes" buttons to the "Reset Camera" button
- Improve trackball move-state handling when key bindings use modifiers
- Fix rendering with very small viewport and SSAO enabled
- Fix `.getAllLoci` for structure representations with `structure.child`
- Fix `readAllLinesAsync` refering to dom length property
- Make mol-util/file-info node compatible
- Add `eachLocation` to representation/visual interface

## [v3.33.0] - 2023-04-02

- Handle resizes of viewer element even when window remains the same size
- Throttle canvas resize events
- Selection toggle buttons hidden if selection mode is off
- Camera focus loci bindings allow reset on click-away to be overridden
- Input/controls improvements
    - Move or fly around the scene using keys
    - Pointer lock to look around scene
    - Toggle spin/rock animation using keys
- Apply bumpiness as lightness variation with `ignoreLight`
- Remove `JSX` reference from `loci-labels.ts`
- Fix overpaint/transparency/substance smoothing not updated when geometry changes
- Fix camera project/unproject when using offset viewport
- Add support for loading all blocks from a mmcif file as a trajectory
- Add `Frustum3D` and `Plane3D` math primitives
- Include `occupancy` and `B_iso_or_equiv` when creating `Conformation` from `Model`
- Remove LazyImports (introduced in v3.31.1)

## [v3.32.0] - 2023-03-20

- Avoid rendering of fully transparent renderables
- Add occlusion color parameter
- Fix issue with outlines and orthographic camera
- Reduce over-blurring occlusion at larger view distances
- Fix occlusion artefact with non-canvas viewport and pixel-ratio > 1
- Update nodejs-shims conditionals to handle polyfilled document object in NodeJS environment.
- Ensure marking edges are at least one pixel wide
- Add exposure parameter to renderer
- Only trigger marking when mouse is directly over canvas
- Fix blurry occlusion in screenshots
- [Breaking] Add `setFSModule` to `mol-util/data-source` instead of trying to trick WebPack

## [v3.31.4] - 2023-02-24

- Allow link cylinder/line `dashCount` set to '0'
- Stop animation loop when disposing `PluginContext` (thanks @gfrn for identifying the issue)

## [v3.31.3] - 2023-02-22

- Fix impostor bond visuals not correctly updating on `sizeFactor` changes
- Fix degenerate case in PCA
- Fix near clipping avoidance in impostor shaders
- Update `fs` import in `data-source.ts`

## [v3.31.2] - 2023-02-12

- Fix exit code of volume pack executable (pack.ts). Now exits with non-0 status when an error happens
- Remove pca transform from components ui focus (too distracting)
- Fix artefacts with opaque outlines behind transparent objects
- Fix polymer trace visual not updating
- Fix use of `WEBGL_provoking_vertex`

## [v3.31.1] - 2023-02-05

- Improve Component camera focus based on the PCA of the structure and the following rules:
    - The first residue should be in first quadrant if there is only one chain
    - The average position of the residues of the first chain should be in the first quadrant if there is more than one chain
- Add `HeadlessPluginContext` and `HeadlessScreenshotHelper` to be used in Node.js
- Add example `image-renderer`
- Fix wrong offset when rendering text with orthographic projection
- Update camera/handle helper when `devicePixelRatio` changes
- Add various options to customize the axes camera-helper
- Fix issue with texture-mesh color smoothing when changing themes
- Add fast boundary helper and corresponding unit trait
- Add Observable for Canvas3D commits

## [v3.30.0] - 2023-01-29

- Improve `Dnatco` extension
    - Factor out common code in `Dnatco` extension
    - Add `NtC tube` visual. Applicable for structures with NtC annotation
    - [Breaking] Rename `DnatcoConfalPyramids` to `DnatcoNtCs`
- Improve boundary calculation performance
- Add option to create & include images in state snapshots
- Fix SSAO artefacts with high bias values
- Fix SSAO resolution scale parameter handling
- Improve outlines, visually more stable at different view distances

## [v3.29.0] - 2023-01-15

- `meshes` extension: Fixed a bug in mesh visualization (show backfaces when opacity < 1)
- Add color quick select control to Volume controls
- Fix `dropFiles` bug
- Fix some cyclic imports and reduce the use of const enums. This should make it easier to use the library with the `isolatedModules: true` TS config.
- Fix `dropFiles` bug (#679)
- Add `input type='color'` picker to `CombinedColorControl`
- Set `ParameterMappingControl` disabled when state is updating
- Performance tweaks
    - Update clip `defines` only when changed
    - Check for identity in structure/unit areEqual methods
    - Avoid cloning of structure representation parameters
    - Make SymmetryOperator.createMapping monomorphic
    - Improve bonding-sphere calculation
    - Defer Scene properties calculation (markerAverage, opacityAverage, hasOpaque)
    - Improve checks in in UnitsRepresentation setVisualState
- Add StructureElement.Loci.forEachLocation
- Add RepresentationRegistry.clear and ThemeRegistry.clear
- Add generic Loci support for overpaint, substance, clipping themes
- Add `.getCenter` and `.center` to `Camera`
- Add support to dim unmarked groups
- Add support for marker edge strength

## [v3.28.0] - 2022-12-20

- Show histogram in direct volume control point settings
- Add `solidInterior` parameter to sphere/cylinder impostors
- [Breaking] Tweak `ignoreHydrogens` non-polar handling (introduced in 3.27.0)
- Add `meshes` and `volumes-and-segmentations` extensions
    - See https://molstarvolseg.ncbr.muni.cz/ for more info
- Fix missing support for info in `ParamDefinition.Converted`
- Add support for multi-visual volume representations
- Improve volume isosurface bounding-sphere
- Add basic volume segmentation support to core
    - Add `Volume.Segment` model
    - Add `Segmentation` custom volume property
    - Add `SegmentRepresentation` representation
    - Add `volume-segment` color theme
- Fix GPU marching cubes failing for large meshes with webgl2 (due to use of float16)

## [v3.27.0] - 2022-12-15

- Add an `includeTransparent` parameter to hide/show outlines of components that are transparent
- Fix 'once' for animations of systems with many frames
- Better guard against issue (black fringes) with bumpiness in impostors
- Improve impostor shaders
    - Fix sphere near-clipping with orthographic projection
    - Fix cylinder near-clipping
    - Add interior cylinder caps
    - Add per-pixel object clipping
- Fix `QualityAssessment` assignment bug for structures with different auth vs label sequence numbering
- Refresh `ApplyActionControl`'s param definition when toggling expanded state
- Fix `struct_conn` bond assignment for ions
- Ability to show only polar hydrogens

## [v3.26.0] - 2022-12-04

- Support for ``powerPreference`` webgl attribute. Add ``PluginConfig.General.PowerPreference`` and ``power-preference`` Viewer GET param.
- Excluded common protein caps `NME` and `ACE` from the ligand selection query
- Add screen-space shadow post-processing effect
- Add "Structure Molecular Surface" visual
- Add `external-volume` theme (coloring of arbitrary geometries by user-selected volume)

## [v3.25.1] - 2022-11-20

- Fix edge-case in `Structure.eachUnitPair` with single-element units
- Fix 'auto' structure-quality for coarse models

## [v3.25.0] - 2022-11-16

- Fix handling of gzipped assets (reverts #615)

## [v3.24.0] - 2022-11-13

- Make `PluginContext.initContainer` checkered canvas background optional
- Store URL of downloaded assets to detect zip/gzip based on extension (#615)
- Add optional `operator.key`; can be referenced in `IndexPairBonds`
- Add overpaint/transparency/substance theme strength to representations
- Fix viewport color for transparent background

## [v3.23.0] - 2022-10-19

- Add `PluginContext.initContainer/mount/unmount` methods; these should make it easier to reuse a plugin context with both custom and built-in UI
- Add `PluginContext.canvas3dInitialized`
- `createPluginUI` now resolves after the 3d canvas has been initialized
- Change EM Volume Streaming default from `Whole Structure` to `Auto`

## [v3.22.0] - 2022-10-17

- Replace `VolumeIsosurfaceParams.pickingGranularity` param with `Volume.PickingGranuality`

## [v3.21.0] - 2022-10-17

- Add `VolumeIsosurfaceParams.pickingGranularity` param
- Prevent component controls collapsing when option is selected

## [v3.20.0] - 2022-10-16

- [Breaking] Rename the ``model-index`` color theme to ``trajectory-index``
- Add a new ``model-index`` color theme that uniquely colors each loaded model
- Add the new ``model-index`` and ``structure-index`` color themes as an option for the carbon color in the ``element-symbol`` and ``ilustrative`` color themes
- Add ``structure-index`` color theme that uniquely colors each root structure
- Add ``nearest`` method to ``Lookup3D``
- Add mipmap-based blur for skybox backgrounds

## [v3.19.0] - 2022-10-01

- Fix "empty textures" error on empty canvas
- Optimize BinaryCIF integer packing encoder
- Fix dual depth peeling when post-processing is off or when rendering direct-volumes
- Add ``cameraClipping.minNear`` parameter
- Fix black artifacts on specular highlights with transparent background

## [v3.18.0] - 2022-09-17

- Integration of Dual depth peeling - OIT method
- Stereo camera improvements
    - Fix param updates not applied
    - Better param ranges and description
    - Add timer.mark for left/right camera

## [v3.17.0] - 2022-09-11

- [Fix] Clone ``Canvas3DParams`` when creating a ``Canvas3D`` instance to prevent shared state between multiple instances
- Add ``includeResidueTest`` option to ``alignAndSuperposeWithSIFTSMapping``
- Add ``parentDisplay`` param for interactions representation.
- [Experimental] Add support for PyMOL, VMD, and Jmol atom expressions in selection scripts
- Support for ``failIfMajorPerformanceCaveat`` webgl attribute. Add ``PluginConfig.General.AllowMajorPerformanceCaveat`` and ``allow-major-performance-caveat`` Viewer GET param.
- Fix handling of PDB TER records (#549)
- Add support for getting multiple loci from a representation (``.getAllLoci()``)
- Add ``key`` property to intra- and inter-bonds for referencing source data
- Fix click event triggered after move

## [v3.16.0] - 2022-08-25

- Support ``globalColorParams`` and ``globalSymmetryParams`` in common representation params
- Support ``label`` parameter in ``Viewer.loadStructureFromUrl``
- Fix ``ViewportHelpContent`` Mouse Controls section

## [v3.15.0] - 2022-08-23

- Fix wboit in Safari >=15 (add missing depth renderbuffer to wboit pass)
- Add 'Around Camera' option to Volume streaming
- Avoid queuing more than one update in Volume streaming

## [v3.14.0] - 2022-08-20

- Expose inter-bonds compute params in structure
- Improve performance of inter/intra-bonds compute
- Fix defaultAttribs handling in Canvas3DContext.fromCanvas
- Confal pyramids extension improvements
    - Add custom labels to Confal pyramids
    - Improve naming of some internal types in Confal pyramids extension coordinate
    - Add example mmCIF file with categories necessary to display Confal pyramids
    - Change the lookup logic of NtC steps from residues
- Add support for download of gzipped files
- Don't filter IndexPairBonds by element-based rules in MOL/SDF and MOL2 (without symmetry) models
- Fix Glycam Saccharide Names used by default
- Fix GPU surfaces rendering in Safari with WebGL2
- Add ``fov`` (Field of View) Canvas3D parameter
- Add ``sceneRadiusFactor`` Canvas3D parameter
- Add background pass (skybox, image, horizontal/radial gradient)
    - Set simple-settings presets via ``PluginConfig.Background.Styles``
    - Example presets in new backgrounds extension
    - Load skybox/image from URL or File (saved in session)
    - Opacity, saturation, lightness controls for skybox/image
    - Coverage (viewport or canvas) controls for image/gradient
- [Breaking] ``AssetManager`` needs to be passed to various graphics related classes
- Fix SSAO renderable initialization
- Reduce number of webgl state changes
    - Add ``viewport`` and ``scissor`` to state object
    - Add ``hasOpaque`` to scene object
- Handle edge cases where some renderables would not get (correctly) rendered
    - Fix text background rendering for opaque text
    - Fix helper scenes not shown when rendering directly to draw target
- Fix ``CustomElementProperty`` coloring not working

## [v3.13.0] - 2022-07-24

- Fix: only update camera state if manualReset is off (#494)
- Improve handling principal axes of points in a plane
- Add 'material' annotation support for textures
- More effort to avoid using ``flat`` qualifier in shaders: add ``dVaryingGroup``
- Enable ``immediateUpdate`` for iso level in isosurface and volume streaming controls
- Add support to download CCD from configurable URL

## [v3.12.1] - 2022-07-20

- Fix plugin behavior dispose logic to correctly unsubscribe observables.

## [v3.12.0] - 2022-07-17

- Add ``colorMarker`` option to Renderer. This disables the highlight and select marker at a shader level for faster rendering of large scenes in some cases.
- Bind shared textures only once per pass, not for each render item
- Fix missing 'material' annotation for some uniforms, causing unnecessary uniform updates
- Remove use of ``isnan`` in impostor shaders, not needed and causing slowdown
- Avoid using ``flat`` qualifier in shaders, causing slowdown
- Improve CellPack's ``adjustStyle`` option (disable ``colorMarker``, set component options, enable marking w/o ghost)
- Scan all entities when looking for ``struct_conn`` entries (fixes issue when the same ``label_asym_id`` is used in more than one entity)

## [v3.11.0] - 2022-07-04

- Add ``instanceGranularity`` option for marker, transparency, clipping, overpaint, substance data to save memory
- CellPack extension tweaks
    - Use instancing to create DNA/RNA curves to save memory
    - Enable ``instanceGranularity`` by default
    - Add ``adjustStyle`` option to LoadCellPackModel action (stylized, no multi-sample, no far clipping, chain picking)
- Structure Superposition now respects pivot's coordinate system

## [v3.10.2] - 2022-06-26

- Fix superfluous shader varying
- Improve use of gl_VertexID when possible

## [v3.10.1] - 2022-06-26

- Fix groupCount when updating TextureMesh-based visuals

## [v3.10.0] - 2022-06-24

- Add support for Glycam saccharide names
- Add ``PluginConfig.Viewport.ShowTrajectoryControls`` config option

## [v3.9.1] - 2022-06-19

- Fix missing ``super.componentWillUnmount()`` calls (@simeonborko)
- Fix missing ``uGroupCount`` update for visuals
- Fix missing aromatic bond display

## [v3.9.0] - 2022-05-30

- Improve picking by using drawbuffers (when available) to reduce number of drawcalls
- GPU timing support
    - Add ``timing-mode`` Viewer GET param
    - Add support for webgl timer queries
    - Add timer marks around GPU render & compute operations
- Volume Server CIF: Add check that a data block contains volume data before parsing
- Fix ``Scene.clear`` not clearing primitives & volumes arrays (@JonStargaryen)
- Fix rendering volumes when wboit is switched off and postprocessing is enabled

## [v3.8.2] - 2022-05-22

- Fix ``Scene.opacityAverage`` not taking xray shaded into account

## [v3.8.1] - 2022-05-14

- Fix issues with marking camera/handle helper (#433)
- Fix issues with array uniforms when running with headless-gl
- Fix Polymer Chain Instance coloring
- Improve performance of scene marker/opacity average calculation

## [v3.8.0] - 2022-04-30

- Add support for outlines around transparent objects
- Improve per-group transparency when wboit is switched off
- Improve ``ColorTheme`` typing with ``ColorType`` generic.
    - Defaults to ``ColorTypeLocation``
    - Set when using ``ColorTypeDirect`` or ``ColorTypeGrid``
- Fix case handling of ``struct_conf`` mmCIF enumeration field (#425)
- Fix ``allowTransparentBackfaces`` for per-group transparency
- Fix ``FormatRegistry.isApplicable`` returning true for unregistered formats
- Fix: handle building of ``GridLookup3D`` with zero cell size
- Fix ``ignoreLight`` for direct-volume rendering with webgl1
- Fix (non-black) outlines when using transparent background

## [v3.7.0] - 2022-04-13

- Fix ``xrayShaded`` for texture-mesh geometries
- [Breaking] Change ``allowTransparentBackfaces`` to ``transparentBackfaces`` with options ``off``, ``on``, ``opaque``. This was only added in 3.6.0, so allowing a breaking change here.
    - ``off``: don't show (default)
    - ``on``: show with transparency
    - ``opaque``: show fully opaque
- Add option to disable file drop overlay.

## [v3.6.2] - 2022-04-05

- ModelServer ligand queries: fixes for alternate locations, additional atoms & UNL ligand
- React 18 friendly ``useBehavior`` hook.

## [v3.6.1] - 2022-04-03

- Fix React18 related UI regressions.

## [v3.6.0] - 2022-04-03

- Check that model and coordinates have same element count when creating a trajectory
- Fix aromatic rings assignment: do not mix flags and planarity test
- Improve bonds assignment of coarse grained models: check for IndexPairBonds and exhaustive StructConn
- Fix unit mapping in bondedAtomicPairs MolScript query
- Improve pdb parsing: handle non unique atom and chain names (fixes #156)
- Fix volume streaming for entries with multiple contour lists
- Add ``allowTransparentBackfaces`` parameter to support double-sided rendering of transparent geometries
- Fix handling of case insensitive mmCIF enumeration fields (including entity.type)
- Fix ``disable-wboit`` Viewer GET param
- Add support for React 18.
    - Used by importing ``createPluginUI`` from ``mol-plugin-ui/react18``;
    - In Mol* 4.0, React 18 will become the default option.

## [v3.5.0] - 2022-03-25

- Fix issues with bounding-sphere & color-smoothing (mostly for small geometries)
- Support BCIF => CIF conversion in ``cif2bcif`` CLI tool

## [v3.4.0] - 2022-03-13

- Fix handling of mmcif with empty ``label_*`` fields
- Improve saccharide detection (compare against list from CCD)
- Fix legend label of hydrophobicity color theme
- Add ``LoadTrajectory`` action
- Add ``CustomImportControls`` to left panel
- Add Zenodo import extension (load structures, trajectories, volumes, and zip files)
- Fix loading of some compressed files within sessions
- Fix wrong element assignment for atoms with Charmm ion names
- Fix handling of empty symmetry cell data
- Add support for ``trr`` and ``nctraj`` coordinates files
- Add support for ``prmtop`` and ``top`` topology files

## [v3.3.1] - 2022-02-27

- Fix issue with unit boundary reuse (do at visual level instead)
- Add option to ignore ions for inter-unit bond computation

## [v3.3.0] - 2022-02-27

- Fix parsing contour-level from emdb v3 header files
- Fix invalid CSS (#376)
- Fix "texture not renderable" & "texture not bound" warnings (#319)
- Fix visual for bonds between two aromatic rings
- Fix visual for delocalized bonds (parsed from mmcif and mol2)
- Fix ring computation algorithm
- Add ``UnitResonance`` property with info about delocalized triplets
- Resolve marking in main renderer loop to improve overall performance
- Use ``throttleTime`` instead of ``debounceTime`` in sequence viewer for better responsiveness
- Change line geometry default ``scaleFactor`` to 2 (3 is too big after fixing line rendering)
- Trajectory animation performance improvements
    - Reuse ``Model.CoarseGrained`` for coordinate trajectories
    - Avoid calculating ``InterUnitBonds`` when ``Structure.parent`` ones are empty
    - Reuse unit boundary if sphere has not changed too much
    - Don't show 'inter-bond' and 'element-cross' visuals in line representations of polymerAndLigand preset
- Fix additional mononucleotides detected as polymer components
- Fix and improve ``canRemap`` handling in ``IntraUnitBonds``
- Reuse occlusion for secondary passes during multi-sampling
- Check if marking passes are needed before doing them
- Add ``resolutionScale`` parameter to allow trading quality of occlusion for performance

## [v3.2.0] - 2022-02-17

- Rename "best database mapping" to "SIFTS Mapping"
- Add schema and export support for ``atom_site.pdbx_sifts_xref_*`` fields
- Add schema export support for ``atom_site.pdbx_label_index`` field
- Add `traceOnly` parameter to chain/UniProt-based structure alignment
- Store ``IndexPairBonds`` as a dynamic property.

## [v3.1.0] - 2022-02-06

- Fix ``xrayShaded`` & ``ignoreLight`` params not working at the same time
- Add ``ignoreLight`` to component params
- Tweaks for cleaner default representation style
    - Cartoon: use ``nucleotide-ring`` instead of ``nucleotide-block``
    - Focus: use ``xrayShaded`` instead of opacity; adjust target size; don't show non-covalent interactions twice
- Fix representation preset side effects (changing post-processing parameters, see #363)
- Add Quick Styles panel (default, illustrative, stylized)
- Fix exported structure missing secondary-structure categories (#364)
- Fix volume streaming error message: distinguish between missing data and server error (#364)

## [v3.0.2] - 2022-01-30

- Fix color smoothing of elongated structures (by fixing ``Sphere.expand`` for spheres with highly directional extrema)
- Fix entity label not displayed when multiple instances of the same entity are highlighted
- Fix empty elements created in ``StructureElement.Loci.extendToAllInstances``
- Measurement options tweaks (allow larger ``textSize``; make ``customText`` essential)
- Fix visual visibility sync edge case when changing state snapshots

## [v3.0.1] - 2022-01-27

- Fix marking pass not working with ``transparentBackground``
- Fix pdbe xray maps url not https
- Fix entity-id color theme broken for non-IHM models
- Improve/fix marking of ``InteractionsInterUnitVisual`` (mark when all contact-feature members are given)
- Add missing "entity-id" and "enity-source" options for carbon coloring to "element-symbol" color theme
- Fix VolumeServer/query CLI
- Support automatic iso-value adjustment for VolumeServer data in ``Viewer.loadVolumeFromUrl``
- Emit drag event whenever started within viewport (not only for non-empty loci)

## [v3.0.0] - 2022-01-23

- Assembly handling tweaks:
    - Do not include suffix for "identity assembly operators"
    - Do not include assembly-related categories to export if the structure was composed from an assembly
    - Special case for ``structAsymMap`` if Mol* asym id operator mapping is present
- Support for opening ZIP files with multiple entries
- Add Model Export extension
- Bugfix: Automatically treat empty string as "non-present" value in BinaryCIF writer.
- Fix coarse model support in entity-id color theme
- Fix marking of carbohydrate visuals (whole chain could get marked instead of single residue)
- Add custom colors to "element-symbol", "molecule-type", "residue-name", and "secondary-structure" themes
- Support/bugfixes for ``atom_site.pdbx_sifts_xref`` categories
- Improve/fix marking of ``InteractionsIntraUnitVisual`` (mark when all contact-feature members are given)

## [v3.0.0-dev.10] - 2022-01-17

- Fix ``getOperatorsForIndex``
- Pass animation info (current frame & count) to state animations
    - Fix camera stutter for "camera spin" animation
- Add formal charge parsing support for MOL/SDF files (thanks @ptourlas)
- [Breaking] Cleaner looking ``MembraneOrientationVisuals`` defaults
- [Breaking] Add rock animation to trackball controls
    - Add ``animate`` to ``TrackballControlsParams``, remove ``spin`` and ``spinSpeed``
    - Add ``animate`` to ``SimpleSettingsParams``, remove ``spin``
- Add "camera rock" state animation
- Add support for custom colors to "molecule-type" theme
- [Breaking] Add style parameter to "illustrative" color theme
    - Defaults to "entity-id" style instead of "chain-id"
- Add "illustrative" representation preset

## [v3.0.0-dev.9] - 2022-01-09

- Add PDBj as a ``pdb-provider`` option
- Move Viewer APP to a separate file to allow use without importing light theme & index.html
- Add symmetry support for mol2 files (only spacegroup setting 1)
- Fix mol2 files element symbol assignment
- Improve bond assignment from ``IndexPairBonds``
    - Add ``key`` field for mapping to source data
    - Fix assignment of bonds with unphysical length
- Fix label/stats of single atom selection in multi-chain units

## [v3.0.0-dev.8] - 2021-12-31

- Add ``PluginFeatureDetection`` and disable WBOIT in Safari 15.
- Add ``disable-wboit`` Viewer GET param
- Add ``prefer-webgl1`` Viewer GET param
- [Breaking] Refactor direct-volume rendering
    - Remove isosurface render-mode (use GPU MC instead)
    - Move coloring into theme (like for other geometries/renderables)
        - Add ``direct`` color type
        - Remove color from transfer-function (now only alpha)
        - Add direct-volume color theme support
        - Add volume-value color theme
- [Breaking] Use size theme in molecular/gaussian surface & label representations
    - This is breaking because it was hardcoded to ``physical`` internally but the repr size theme default was ``uniform`` (now ``physical``)

## [v3.0.0-dev.7] - 2021-12-20

- Reduce number of created programs/shaders
    - Support specifying variants when creating graphics render-items
    - Change double-side shader param from define to uniform
    - Remove dMarkerType shader define (use uMarker as needed)
    - Support to ignore defines depending on the shader variant
    - Combine pickObject/pickInstance/pickGroup shader variants into one
    - Combine markingDepth/markingMask shader variants into one
    - Correctly set shader define flags for overpaint, transparency, substance, clipping
- [Breaking] Add per-object clip rendering properties (variant/objects)
    - ``SimpleSettingsParams.clipping.variant/objects`` and ``RendererParams.clip`` were removed

## [v3.0.0-dev.6] - 2021-12-19

- Enable temporal multi-sampling by default
    - Fix flickering during marking with camera at rest
- Enable ``aromaticBonds`` in structure representations by default
- Add ``PluginConfig.Structure.DefaultRepresentationPreset``
- Add ModelArchive support
    - schema extensions (e.g., AlphaFold uses it for the pLDDT score)
    - ModelArchive option in DownloadStructure action
    - ``model-archive`` GET parameter for Viewer app
    - ``Viewer.loadModelArchive`` method
- Improve support for loading AlphaFold structures
    - Automatic coloring by pLDDT
    - AlphaFold DB option in DownloadStructure action
    - ``afdb`` GET parameter for Viewer app
    - ``Viewer.loadAlphaFoldDb`` method
- Add QualityAssessment extension (using data from ma_qa_metric_local mmcif category)
    - pLDDT & qmean score: coloring, repr presets, molql symbol, loci labels (including avg for mutli-residue selections)
    - pLDDT: selection query
- Warn about erroneous symmetry operator matrix (instead of throwing an error)
- Added ``createPluginUI`` to ``mol-plugin-ui``
    - Support ``onBeforeUIRender`` to make sure initial UI works with custom presets and similar features.
- [Breaking] Removed ``createPlugin`` and ``createPluginAsync`` from ``mol-plugin-ui``
    - Please use ``createPluginUI`` instead
- Improve aromatic bonds handling
    - Don't detect aromatic bonds for rings < 5 atoms based on planarity
    - Prefer atoms in aromatic rings as bond reference positions

## [v3.0.0-dev.5] - 2021-12-16

- Fix initial camera reset not triggering for some entries.

## [v3.0.0-dev.4] - 2021-12-14

- Add ``bumpiness`` (per-object and per-group), ``bumpFrequency`` & ``bumpAmplitude`` (per-object) render parameters (#299)
- Change ``label`` representation defaults: Use text border instead of rectangle background
- Add outline color option to renderer
- Fix false positives in Model.isFromPdbArchive
- Add drag and drop support for loading any file, including multiple at once
    - If there are session files (.molx or .molj) among the dropped files, only the first session will be loaded
- Add drag and drop overlay
- Safari 15.1 - 15.3 WebGL 2 support workaround
- [Breaking] Move ``react`` and ``react-dom`` to ``peerDependencies``. This might break some builds.

## [v3.0.0-dev.3] - 2021-12-4

- Fix OBJ and USDZ export

## [v3.0.0-dev.2] - 2021-12-1

- Do not include tests and source maps in NPM package

## [v3.0.0-dev.0] - 2021-11-28

- Add multiple lights support (with color, intensity, and direction parameters)
- [Breaking] Add per-object material rendering properties
    - ``SimpleSettingsParams.lighting.renderStyle`` and ``RendererParams.style`` were removed
- Add substance theme with per-group material rendering properties
- ``StructureComponentManager.Options`` state saving support
- ``ParamDefinition.Group.presets`` support

## [v2.4.1] - 2021-11-28

- Fix: allow atoms in aromatic rings to do hydrogen bonds

## [v2.4.0] - 2021-11-25

- Fix secondary-structure property handling
    - StructureElement.Property was incorrectly resolving type & key
    - StructureSelectionQuery helpers 'helix' & 'beta' were not ensuring property availability
- Re-enable VAO with better workaround (bind null elements buffer before deleting)
- Add ``Representation.geometryVersion`` (increments whenever the geometry of any of its visuals changes)
- Add support for grid-based smoothing of Overpaint and Transparency visual state for surfaces

## [v2.3.9] - 2021-11-20

- Workaround: switch off VAO support for now

## [v2.3.8] - 2021-11-20

- Fix double canvas context creation (in plugin context)
- Fix unused vertex attribute handling (track which are used, disable the rest)
- Workaround for VAO issue in Chrome 96 (can cause WebGL to crash on geometry updates)

## [v2.3.7] - 2021-11-15

- Added ``ViewerOptions.collapseRightPanel``
- Added ``Viewer.loadTrajectory`` to support loading "composed" trajectories (e.g. from gro + xtc)
- Fix: handle parent in Structure.remapModel
- Add ``rounded`` and ``square`` helix profile options to Cartoon representation (in addition to the default ``elliptical``)

## [v2.3.6] - 2021-11-8

- Add additional measurement controls: orientation (box, axes, ellipsoid) & plane (best fit)
- Improve aromatic bond visuals (add ``aromaticScale``, ``aromaticSpacing``, ``aromaticDashCount`` params)
- [Breaking] Change ``adjustCylinderLength`` default to ``false`` (set to true for focus representation)
- Fix marker highlight color overriding select color
- CellPack extension update
    - add binary model support
    - add compartment (including membrane) geometry support
    - add latest mycoplasma model example
- Prefer WebGL1 in Safari 15.1.

## [v2.3.5] - 2021-10-19

- Fix sequence viewer for PDB files with COMPND record and multichain entities.
- Fix index pair bonds order assignment

## [v2.3.4] - 2021-10-12

- Fix pickScale not taken into account in line/point shader
- Add pixel-scale, pick-scale & pick-padding GET params to Viewer app
- Fix selecting bonds not adding their atoms in selection manager
- Add ``preferAtoms`` option to SelectLoci/HighlightLoci behaviors
- Make the implicit atoms of bond visuals pickable
    - Add ``preferAtomPixelPadding`` to Canvas3dInteractionHelper
- Add points & crosses visuals to Line representation
- Add ``pickPadding`` config option (look around in case target pixel is empty)
- Add ``multipleBonds`` param to bond visuals with options: off, symmetric, offset
- Fix ``argparse`` config in servers.

## [v2.3.3] - 2021-10-01

- Fix direct volume shader

## [v2.3.2] - 2021-10-01

- Prefer WebGL1 on iOS devices until WebGL2 support has stabilized.

## [v2.3.1] - 2021-09-28

- Add Charmm saccharide names
- Treat missing occupancy column as occupancy of 1
- Fix line shader not accounting for aspect ratio
- [Breaking] Fix point repr & shader
    - Was unusable with ``wboit``
    - Replaced ``pointFilledCircle`` & ``pointEdgeBleach`` params by ``pointStyle`` (square, circle, fuzzy)
    - Set ``pointSizeAttenuation`` to false by default
    - Set ``sizeTheme`` to ``uniform`` by default
- Add ``markerPriority`` option to Renderer (useful in combination with edges of marking pass)
- Add support support for ``chem_comp_bond`` and ``struct_conn`` categories (fixes ModelServer behavior where these categories should have been present)
- Model and VolumeServer: fix argparse config

## [v2.3.0] - 2021-09-06

- Take include/exclude flags into account when displaying aromatic bonds
- Improve marking performance
    - Avoid unnecessary draw calls/ui updates when marking
    - Check if loci is superset of visual
    - Check if loci overlaps with unit visual
    - Ensure ``Interval`` is used for ranges instead of ``SortedArray``
    - Add uniform marker type
    - Special case for reversing previous mark
- Add optional marking pass
    - Outlines visible and hidden parts of highlighted/selected groups
    - Add highlightStrength/selectStrength renderer params

## [v2.2.3] - 2021-08-25

- Add ``invertCantorPairing`` helper function
- Add ``Mesh`` processing helper ``.smoothEdges``
- Smooth border of molecular-surface with ``includeParent`` enabled
- Hide ``includeParent`` option from gaussian-surface visuals (not particularly useful)
- Improved ``StructureElement.Loci.size`` performance (for marking large cellpack models)
- Fix new ``TransformData`` issues (camera/bounding helper not showing up)
- Improve marking performance (avoid superfluous calls to ``StructureElement.Loci.isWholeStructure``)

## [v2.2.2] - 2021-08-11

- Fix ``TransformData`` issues [#133](https://github.com/molstar/molstar/issues/133)
- Fix ``mol-script`` query compiler const expression recognition.

## [v2.2.1] - 2021-08-02

- Add surrounding atoms (5 Angstrom) structure selection query
- [Breaking] Add maxDistance prop to ``IndexPairBonds``
- Fix coordinateSystem not handled in ``Structure.asParent``
- Add ``dynamicBonds`` to ``Structure`` props (force re-calc on model change)
    - Expose as optional param in root structure transform helper
- Add overpaint support to geometry exporters
- ``InputObserver`` improvements
  - normalize wheel speed across browsers/platforms
  - support Safari gestures (used by ``TrackballControls``)
  - ``PinchInput.fractionDelta`` and use it in ``TrackballControls``

## [v2.2.0] - 2021-07-31

- Add ``tubularHelices`` parameter to Cartoon representation
- Add ``SdfFormat`` and update SDF parser to be able to parse data headers according to spec (hopefully :)) #230
- Fix mononucleotides detected as polymer components (#229)
- Set default outline scale back to 1
- Improved DCD reader cell angle handling (interpret near 0 angles as 90 deg)
- Handle more residue/atom names commonly used in force-fields
- Add USDZ support to ``geo-export`` extension.
- Fix ``includeParent`` support for multi-instance bond visuals.
- Add ``operator`` Loci granularity, selecting everything with the same operator name.
- Prefer ``_label_seq_id`` fields in secondary structure assignment.
- Support new EMDB API (https://www.ebi.ac.uk/emdb/api/entry/map/[EMBD-ID]) for EM volume contour levels.
- ``Canvas3D`` tweaks:
    - Update ``forceDraw`` logic.
    - Ensure the scene is re-rendered when viewport size changes.
    - Support ``noDraw`` mode in ``PluginAnimationLoop``.

## [v2.1.0] - 2021-07-05

- Add parameter for to display aromatic bonds as dashes next to solid cylinder/line.
- Add backbone representation
- Fix outline in orthographic mode and set default scale to 2.

## [v2.0.7] - 2021-06-23

- Add ability to specify ``volumeIndex`` in ``Viewer.loadVolumeFromUrl`` to better support Volume Server inputs.
- Support in-place reordering for trajectory ``Frame.x/y/z`` arrays for better memory efficiency.
- Fixed text CIF encoder edge cases (most notably single whitespace not being escaped).

## [v2.0.6] - 2021-06-01

- Add glTF (GLB) and STL support to ``geo-export`` extension.
- Protein crosslink improvements
    - Change O-S bond distance to allow for NOS bridges (doi:10.1038/s41586-021-03513-3)
    - Added NOS-bridges query & improved disulfide-bridges query
- Fix #178: ``IndexPairBonds`` for non-single residue structures (bug due to atom reordering).
- Add volumetric color smoothing for MolecularSurface and GaussianSurface representations (#173)
- Fix nested 3d grid lookup that caused results being overwritten in non-covalent interactions computation.
- Basic implementation of ``BestDatabaseSequenceMapping`` (parse from CIF, color theme, superposition).
- Add atom id ranges support to Selection UI.

## [v2.0.5] - 2021-04-26

- Ability to pass ``Canvas3DContext`` to ``PluginContext.fromCanvas``.
- Relative frame support for ``Canvas3D`` viewport.
- Fix bug in screenshot copy UI.
- Add ability to select residues from a list of identifiers to the Selection UI.
- Fix SSAO bugs when used with ``Canvas3D`` viewport.
- Support for  full pausing (no draw) rendering: ``Canvas3D.pause(true)``.
- Add ``MeshBuilder.addMesh``.
- Add ``Torus`` primitive.
- Lazy volume loading support.
- [Breaking] ``Viewer.loadVolumeFromUrl`` signature change.
    - ``loadVolumeFromUrl(url, format, isBinary, isovalues, entryId)`` => ``loadVolumeFromUrl({ url, format, isBinary }, isovalues, { entryId, isLazy })``
- Add ``TextureMesh`` support to ``geo-export`` extension.

## [v2.0.4] - 2021-04-20

- [WIP] Mesh export extension
- ``Structure.eachAtomicHierarchyElement`` (#161)
- Fixed reading multi-line values in SDF format
- Fixed Measurements UI labels (#166)

## [v2.0.3] - 2021-04-09

- Add support for ``ColorTheme.palette`` designed for providing gradient-like coloring.
- [Breaking] The ``zip`` function is now asynchronous and expects a ``RuntimeContext``. Also added ``Zip()`` returning a ``Task``.
- [Breaking] Add ``CubeGridFormat`` in ``alpha-orbitals`` extension.

## [v2.0.2] - 2021-03-29

- Add ``Canvas3D.getRenderObjects``.
- [WIP] Animate state interpolating, including model trajectories
- Recognise MSE, SEP, TPO, PTR and PCA as non-standard amino-acids.
- Fix VolumeFromDensityServerCif transform label

## [v2.0.1] - 2021-03-23

- Exclude tsconfig.commonjs.tsbuildinfo from npm bundle

## [v2.0.0] - 2021-03-23

Too many changes to list as this is the start of the changelog... Notably, default exports are now forbidden.<|MERGE_RESOLUTION|>--- conflicted
+++ resolved
@@ -7,9 +7,7 @@
 ## [Unreleased]
 
 - Fix display issue with SIFTS mapping
-<<<<<<< HEAD
-- Update `getStateSnapshot` to overwrite current snapshot only if there is just 1 present
-=======
+- Update `getStateSnapshot` to only overwrite current snapshot if it was created automatically
 - Fix distinct palette's `getSamples` infinite loop
 - Add 'NH2', 'FOR', 'FMT' to `CommonProteinCaps`
 - Add `opened` event to `PluginStateSnapshotManager`
@@ -21,7 +19,6 @@
 - Add `Euler` math primitive
 - Add stride option to element sphere & point visuals
 - Add 'Chain Instance' and 'Uniform' options for 'Carbon Color' param (in Color Theme: Element Symbol)
->>>>>>> 106ee614
 
 ## [v3.37.1] - 2023-06-20
 
