--- conflicted
+++ resolved
@@ -11,17 +11,14 @@
     - Fix camera stutter for "camera spin" animation
 - Add partial charge parsing support for MOL/SDF files (thanks @ptourlas)
 - [Breaking] Cleaner looking ``MembraneOrientationVisuals`` defaults
-<<<<<<< HEAD
 - [Breaking] Add rock animation to trackball controls
     - Add ``animate`` to ``TrackballControlsParams``, remove ``spin`` and ``spinSpeed``
     - Add ``animate`` to ``SimpleSettingsParams``, remove ``spin``
 - Add "camera rock" state animation
-=======
 - Add support for custom colors to "molecule-type" theme
 - [Breaking] Add style parameter to "illustrative" color theme
     - Defaults to "entity-id" style instad of "chain-id"
 - Add "illustrative" representation preset
->>>>>>> dcd23bc0
 
 ## [v3.0.0-dev.9] - 2022-01-09
 
