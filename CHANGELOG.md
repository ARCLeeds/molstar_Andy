# Change Log
All notable changes to this project will be documented in this file, following the suggestions of [Keep a CHANGELOG](http://keepachangelog.com/). This project adheres to [Semantic Versioning](http://semver.org/) for its most widely used - and defacto - public interfaces.

Note that since we don't clearly distinguish between a public and private interfaces there will be changes in non-major versions that are potentially breaking. If we make breaking changes to less used interfaces we will highlight it in here.


## [Unreleased]

- Handle resizes of viewer element even when window remains the same size
- Throttle canvas resize events
- Selection toggle buttons hidden if selection mode is off
- Camera focus loci bindings allow reset on click-away to be overridden
- Input/controls improvements
    - Move or fly around the scene using keys
    - Pointer lock to look around scene
    - Toggle spin/rock animation using keys
- Apply bumpiness as lightness variation with `ignoreLight`
- Remove `JSX` reference from `loci-labels.ts`
- Fix overpaint/transparency/substance smoothing not updated when geometry changes
- Fix camera project/unproject when using offset viewport
<<<<<<< HEAD
- Add support for loading all blocks from a mmcif file as a trajectory
=======
- Add `Frustum3D` and `Plane3D` math primitives
>>>>>>> 641e7efb

## [v3.32.0] - 2023-03-20

- Avoid rendering of fully transparent renderables
- Add occlusion color parameter
- Fix issue with outlines and orthographic camera
- Reduce over-blurring occlusion at larger view distances
- Fix occlusion artefact with non-canvas viewport and pixel-ratio > 1
- Update nodejs-shims conditionals to handle polyfilled document object in NodeJS environment.
- Ensure marking edges are at least one pixel wide
- Add exposure parameter to renderer
- Only trigger marking when mouse is directly over canvas
- Fix blurry occlusion in screenshots
- [Breaking] Add `setFSModule` to `mol-util/data-source` instead of trying to trick WebPack

## [v3.31.4] - 2023-02-24

- Allow link cylinder/line `dashCount` set to '0'
- Stop animation loop when disposing `PluginContext` (thanks @gfrn for identifying the issue)

## [v3.31.3] - 2023-02-22

- Fix impostor bond visuals not correctly updating on `sizeFactor` changes
- Fix degenerate case in PCA
- Fix near clipping avoidance in impostor shaders
- Update `fs` import in `data-source.ts`

## [v3.31.2] - 2023-02-12

- Fix exit code of volume pack executable (pack.ts). Now exits with non-0 status when an error happens
- Remove pca transform from components ui focus (too distracting)
- Fix artefacts with opaque outlines behind transparent objects
- Fix polymer trace visual not updating
- Fix use of `WEBGL_provoking_vertex`

## [v3.31.1] - 2023-02-05

- Improve Component camera focus based on the PCA of the structure and the following rules:
    - The first residue should be in first quadrant if there is only one chain
    - The average position of the residues of the first chain should be in the first quadrant if there is more than one chain
- Add `HeadlessPluginContext` and `HeadlessScreenshotHelper` to be used in Node.js
- Add example `image-renderer`
- Fix wrong offset when rendering text with orthographic projection
- Update camera/handle helper when `devicePixelRatio` changes
- Add various options to customize the axes camera-helper
- Fix issue with texture-mesh color smoothing when changing themes
- Add fast boundary helper and corresponding unit trait
- Add Observable for Canvas3D commits

## [v3.30.0] - 2023-01-29

- Improve `Dnatco` extension
    - Factor out common code in `Dnatco` extension
    - Add `NtC tube` visual. Applicable for structures with NtC annotation
    - [Breaking] Rename `DnatcoConfalPyramids` to `DnatcoNtCs`
- Improve boundary calculation performance
- Add option to create & include images in state snapshots
- Fix SSAO artefacts with high bias values
- Fix SSAO resolution scale parameter handling
- Improve outlines, visually more stable at different view distances

## [v3.29.0] - 2023-01-15

- `meshes` extension: Fixed a bug in mesh visualization (show backfaces when opacity < 1)
- Add color quick select control to Volume controls
- Fix `dropFiles` bug
- Fix some cyclic imports and reduce the use of const enums. This should make it easier to use the library with the `isolatedModules: true` TS config.
- Fix `dropFiles` bug (#679)
- Add `input type='color'` picker to `CombinedColorControl`
- Set `ParameterMappingControl` disabled when state is updating
- Performance tweaks
    - Update clip `defines` only when changed
    - Check for identity in structure/unit areEqual methods
    - Avoid cloning of structure representation parameters
    - Make SymmetryOperator.createMapping monomorphic
    - Improve bonding-sphere calculation
    - Defer Scene properties calculation (markerAverage, opacityAverage, hasOpaque)
    - Improve checks in in UnitsRepresentation setVisualState
- Add StructureElement.Loci.forEachLocation
- Add RepresentationRegistry.clear and ThemeRegistry.clear
- Add generic Loci support for overpaint, substance, clipping themes
- Add `.getCenter` and `.center` to `Camera`
- Add support to dim unmarked groups
- Add support for marker edge strength

## [v3.28.0] - 2022-12-20

- Show histogram in direct volume control point settings
- Add `solidInterior` parameter to sphere/cylinder impostors
- [Breaking] Tweak `ignoreHydrogens` non-polar handling (introduced in 3.27.0)
- Add `meshes` and `volumes-and-segmentations` extensions
    - See https://molstarvolseg.ncbr.muni.cz/ for more info
- Fix missing support for info in `ParamDefinition.Converted`
- Add support for multi-visual volume representations
- Improve volume isosurface bounding-sphere
- Add basic volume segmentation support to core
    - Add `Volume.Segment` model
    - Add `Segmentation` custom volume property
    - Add `SegmentRepresentation` representation
    - Add `volume-segment` color theme
- Fix GPU marching cubes failing for large meshes with webgl2 (due to use of float16)

## [v3.27.0] - 2022-12-15

- Add an `includeTransparent` parameter to hide/show outlines of components that are transparent
- Fix 'once' for animations of systems with many frames
- Better guard against issue (black fringes) with bumpiness in impostors
- Improve impostor shaders
    - Fix sphere near-clipping with orthographic projection
    - Fix cylinder near-clipping
    - Add interior cylinder caps
    - Add per-pixel object clipping
- Fix `QualityAssessment` assignment bug for structures with different auth vs label sequence numbering
- Refresh `ApplyActionControl`'s param definition when toggling expanded state
- Fix `struct_conn` bond assignment for ions
- Ability to show only polar hydrogens

## [v3.26.0] - 2022-12-04

- Support for ``powerPreference`` webgl attribute. Add ``PluginConfig.General.PowerPreference`` and ``power-preference`` Viewer GET param.
- Excluded common protein caps `NME` and `ACE` from the ligand selection query
- Add screen-space shadow post-processing effect
- Add "Structure Molecular Surface" visual
- Add `external-volume` theme (coloring of arbitrary geometries by user-selected volume)

## [v3.25.1] - 2022-11-20

- Fix edge-case in `Structure.eachUnitPair` with single-element units
- Fix 'auto' structure-quality for coarse models

## [v3.25.0] - 2022-11-16

- Fix handling of gzipped assets (reverts #615)

## [v3.24.0] - 2022-11-13

- Make `PluginContext.initContainer` checkered canvas background optional
- Store URL of downloaded assets to detect zip/gzip based on extension (#615)
- Add optional `operator.key`; can be referenced in `IndexPairBonds`
- Add overpaint/transparency/substance theme strength to representations
- Fix viewport color for transparent background

## [v3.23.0] - 2022-10-19

- Add `PluginContext.initContainer/mount/unmount` methods; these should make it easier to reuse a plugin context with both custom and built-in UI
- Add `PluginContext.canvas3dInitialized`
- `createPluginUI` now resolves after the 3d canvas has been initialized
- Change EM Volume Streaming default from `Whole Structure` to `Auto`

## [v3.22.0] - 2022-10-17

- Replace `VolumeIsosurfaceParams.pickingGranularity` param with `Volume.PickingGranuality`

## [v3.21.0] - 2022-10-17

- Add `VolumeIsosurfaceParams.pickingGranularity` param
- Prevent component controls collapsing when option is selected

## [v3.20.0] - 2022-10-16

- [Breaking] Rename the ``model-index`` color theme to ``trajectory-index``
- Add a new ``model-index`` color theme that uniquely colors each loaded model
- Add the new ``model-index`` and ``structure-index`` color themes as an option for the carbon color in the ``element-symbol`` and ``ilustrative`` color themes
- Add ``structure-index`` color theme that uniquely colors each root structure
- Add ``nearest`` method to ``Lookup3D``
- Add mipmap-based blur for skybox backgrounds

## [v3.19.0] - 2022-10-01

- Fix "empty textures" error on empty canvas
- Optimize BinaryCIF integer packing encoder
- Fix dual depth peeling when post-processing is off or when rendering direct-volumes
- Add ``cameraClipping.minNear`` parameter
- Fix black artifacts on specular highlights with transparent background

## [v3.18.0] - 2022-09-17

- Integration of Dual depth peeling - OIT method
- Stereo camera improvements
    - Fix param updates not applied
    - Better param ranges and description
    - Add timer.mark for left/right camera

## [v3.17.0] - 2022-09-11

- [Fix] Clone ``Canvas3DParams`` when creating a ``Canvas3D`` instance to prevent shared state between multiple instances
- Add ``includeResidueTest`` option to ``alignAndSuperposeWithSIFTSMapping``
- Add ``parentDisplay`` param for interactions representation.
- [Experimental] Add support for PyMOL, VMD, and Jmol atom expressions in selection scripts
- Support for ``failIfMajorPerformanceCaveat`` webgl attribute. Add ``PluginConfig.General.AllowMajorPerformanceCaveat`` and ``allow-major-performance-caveat`` Viewer GET param.
- Fix handling of PDB TER records (#549)
- Add support for getting multiple loci from a representation (``.getAllLoci()``)
- Add ``key`` property to intra- and inter-bonds for referencing source data
- Fix click event triggered after move

## [v3.16.0] - 2022-08-25

- Support ``globalColorParams`` and ``globalSymmetryParams`` in common representation params
- Support ``label`` parameter in ``Viewer.loadStructureFromUrl``
- Fix ``ViewportHelpContent`` Mouse Controls section

## [v3.15.0] - 2022-08-23

- Fix wboit in Safari >=15 (add missing depth renderbuffer to wboit pass)
- Add 'Around Camera' option to Volume streaming
- Avoid queuing more than one update in Volume streaming

## [v3.14.0] - 2022-08-20

- Expose inter-bonds compute params in structure
- Improve performance of inter/intra-bonds compute
- Fix defaultAttribs handling in Canvas3DContext.fromCanvas
- Confal pyramids extension improvements
    - Add custom labels to Confal pyramids
    - Improve naming of some internal types in Confal pyramids extension coordinate
    - Add example mmCIF file with categories necessary to display Confal pyramids
    - Change the lookup logic of NtC steps from residues
- Add support for download of gzipped files
- Don't filter IndexPairBonds by element-based rules in MOL/SDF and MOL2 (without symmetry) models
- Fix Glycam Saccharide Names used by default
- Fix GPU surfaces rendering in Safari with WebGL2
- Add ``fov`` (Field of View) Canvas3D parameter
- Add ``sceneRadiusFactor`` Canvas3D parameter
- Add background pass (skybox, image, horizontal/radial gradient)
    - Set simple-settings presets via ``PluginConfig.Background.Styles``
    - Example presets in new backgrounds extension
    - Load skybox/image from URL or File (saved in session)
    - Opacity, saturation, lightness controls for skybox/image
    - Coverage (viewport or canvas) controls for image/gradient
- [Breaking] ``AssetManager`` needs to be passed to various graphics related classes
- Fix SSAO renderable initialization
- Reduce number of webgl state changes
    - Add ``viewport`` and ``scissor`` to state object
    - Add ``hasOpaque`` to scene object
- Handle edge cases where some renderables would not get (correctly) rendered
    - Fix text background rendering for opaque text
    - Fix helper scenes not shown when rendering directly to draw target
- Fix ``CustomElementProperty`` coloring not working

## [v3.13.0] - 2022-07-24

- Fix: only update camera state if manualReset is off (#494)
- Improve handling principal axes of points in a plane
- Add 'material' annotation support for textures
- More effort to avoid using ``flat`` qualifier in shaders: add ``dVaryingGroup``
- Enable ``immediateUpdate`` for iso level in isosurface and volume streaming controls
- Add support to download CCD from configurable URL

## [v3.12.1] - 2022-07-20

- Fix plugin behavior dispose logic to correctly unsubscribe observables.

## [v3.12.0] - 2022-07-17

- Add ``colorMarker`` option to Renderer. This disables the highlight and select marker at a shader level for faster rendering of large scenes in some cases.
- Bind shared textures only once per pass, not for each render item
- Fix missing 'material' annotation for some uniforms, causing unnecessary uniform updates
- Remove use of ``isnan`` in impostor shaders, not needed and causing slowdown
- Avoid using ``flat`` qualifier in shaders, causing slowdown
- Improve CellPack's ``adjustStyle`` option (disable ``colorMarker``, set component options, enable marking w/o ghost)
- Scan all entities when looking for ``struct_conn`` entries (fixes issue when the same ``label_asym_id`` is used in more than one entity)

## [v3.11.0] - 2022-07-04

- Add ``instanceGranularity`` option for marker, transparency, clipping, overpaint, substance data to save memory
- CellPack extension tweaks
    - Use instancing to create DNA/RNA curves to save memory
    - Enable ``instanceGranularity`` by default
    - Add ``adjustStyle`` option to LoadCellPackModel action (stylized, no multi-sample, no far clipping, chain picking)
- Structure Superposition now respects pivot's coordinate system

## [v3.10.2] - 2022-06-26

- Fix superfluous shader varying
- Improve use of gl_VertexID when possible

## [v3.10.1] - 2022-06-26

- Fix groupCount when updating TextureMesh-based visuals

## [v3.10.0] - 2022-06-24

- Add support for Glycam saccharide names
- Add ``PluginConfig.Viewport.ShowTrajectoryControls`` config option

## [v3.9.1] - 2022-06-19

- Fix missing ``super.componentWillUnmount()`` calls (@simeonborko)
- Fix missing ``uGroupCount`` update for visuals
- Fix missing aromatic bond display

## [v3.9.0] - 2022-05-30

- Improve picking by using drawbuffers (when available) to reduce number of drawcalls
- GPU timing support
    - Add ``timing-mode`` Viewer GET param
    - Add support for webgl timer queries
    - Add timer marks around GPU render & compute operations
- Volume Server CIF: Add check that a data block contains volume data before parsing
- Fix ``Scene.clear`` not clearing primitives & volumes arrays (@JonStargaryen)
- Fix rendering volumes when wboit is switched off and postprocessing is enabled

## [v3.8.2] - 2022-05-22

- Fix ``Scene.opacityAverage`` not taking xray shaded into account

## [v3.8.1] - 2022-05-14

- Fix issues with marking camera/handle helper (#433)
- Fix issues with array uniforms when running with headless-gl
- Fix Polymer Chain Instance coloring
- Improve performance of scene marker/opacity average calculation

## [v3.8.0] - 2022-04-30

- Add support for outlines around transparent objects
- Improve per-group transparency when wboit is switched off
- Improve ``ColorTheme`` typing with ``ColorType`` generic.
    - Defaults to ``ColorTypeLocation``
    - Set when using ``ColorTypeDirect`` or ``ColorTypeGrid``
- Fix case handling of ``struct_conf`` mmCIF enumeration field (#425)
- Fix ``allowTransparentBackfaces`` for per-group transparency
- Fix ``FormatRegistry.isApplicable`` returning true for unregistered formats
- Fix: handle building of ``GridLookup3D`` with zero cell size
- Fix ``ignoreLight`` for direct-volume rendering with webgl1
- Fix (non-black) outlines when using transparent background

## [v3.7.0] - 2022-04-13

- Fix ``xrayShaded`` for texture-mesh geometries
- [Breaking] Change ``allowTransparentBackfaces`` to ``transparentBackfaces`` with options ``off``, ``on``, ``opaque``. This was only added in 3.6.0, so allowing a breaking change here.
    - ``off``: don't show (default)
    - ``on``: show with transparency
    - ``opaque``: show fully opaque
- Add option to disable file drop overlay.

## [v3.6.2] - 2022-04-05

- ModelServer ligand queries: fixes for alternate locations, additional atoms & UNL ligand
- React 18 friendly ``useBehavior`` hook.

## [v3.6.1] - 2022-04-03

- Fix React18 related UI regressions.

## [v3.6.0] - 2022-04-03

- Check that model and coordinates have same element count when creating a trajectory
- Fix aromatic rings assignment: do not mix flags and planarity test
- Improve bonds assignment of coarse grained models: check for IndexPairBonds and exhaustive StructConn
- Fix unit mapping in bondedAtomicPairs MolScript query
- Improve pdb parsing: handle non unique atom and chain names (fixes #156)
- Fix volume streaming for entries with multiple contour lists
- Add ``allowTransparentBackfaces`` parameter to support double-sided rendering of transparent geometries
- Fix handling of case insensitive mmCIF enumeration fields (including entity.type)
- Fix ``disable-wboit`` Viewer GET param
- Add support for React 18.
    - Used by importing ``createPluginUI`` from ``mol-plugin-ui/react18``;
    - In Mol* 4.0, React 18 will become the default option.

## [v3.5.0] - 2022-03-25

- Fix issues with bounding-sphere & color-smoothing (mostly for small geometries)
- Support BCIF => CIF conversion in ``cif2bcif`` CLI tool

## [v3.4.0] - 2022-03-13

- Fix handling of mmcif with empty ``label_*`` fields
- Improve saccharide detection (compare against list from CCD)
- Fix legend label of hydrophobicity color theme
- Add ``LoadTrajectory`` action
- Add ``CustomImportControls`` to left panel
- Add Zenodo import extension (load structures, trajectories, volumes, and zip files)
- Fix loading of some compressed files within sessions
- Fix wrong element assignment for atoms with Charmm ion names
- Fix handling of empty symmetry cell data
- Add support for ``trr`` and ``nctraj`` coordinates files
- Add support for ``prmtop`` and ``top`` topology files

## [v3.3.1] - 2022-02-27

- Fix issue with unit boundary reuse (do at visual level instead)
- Add option to ignore ions for inter-unit bond computation

## [v3.3.0] - 2022-02-27

- Fix parsing contour-level from emdb v3 header files
- Fix invalid CSS (#376)
- Fix "texture not renderable" & "texture not bound" warnings (#319)
- Fix visual for bonds between two aromatic rings
- Fix visual for delocalized bonds (parsed from mmcif and mol2)
- Fix ring computation algorithm
- Add ``UnitResonance`` property with info about delocalized triplets
- Resolve marking in main renderer loop to improve overall performance
- Use ``throttleTime`` instead of ``debounceTime`` in sequence viewer for better responsiveness
- Change line geometry default ``scaleFactor`` to 2 (3 is too big after fixing line rendering)
- Trajectory animation performance improvements
    - Reuse ``Model.CoarseGrained`` for coordinate trajectories
    - Avoid calculating ``InterUnitBonds`` when ``Structure.parent`` ones are empty
    - Reuse unit boundary if sphere has not changed too much
    - Don't show 'inter-bond' and 'element-cross' visuals in line representations of polymerAndLigand preset
- Fix additional mononucleotides detected as polymer components
- Fix and improve ``canRemap`` handling in ``IntraUnitBonds``
- Reuse occlusion for secondary passes during multi-sampling
- Check if marking passes are needed before doing them
- Add ``resolutionScale`` parameter to allow trading quality of occlusion for performance

## [v3.2.0] - 2022-02-17

- Rename "best database mapping" to "SIFTS Mapping"
- Add schema and export support for ``atom_site.pdbx_sifts_xref_*`` fields
- Add schema export support for ``atom_site.pdbx_label_index`` field
- Add `traceOnly` parameter to chain/UniProt-based structure alignment
- Store ``IndexPairBonds`` as a dynamic property.

## [v3.1.0] - 2022-02-06

- Fix ``xrayShaded`` & ``ignoreLight`` params not working at the same time
- Add ``ignoreLight`` to component params
- Tweaks for cleaner default representation style
    - Cartoon: use ``nucleotide-ring`` instead of ``nucleotide-block``
    - Focus: use ``xrayShaded`` instead of opacity; adjust target size; don't show non-covalent interactions twice
- Fix representation preset side effects (changing post-processing parameters, see #363)
- Add Quick Styles panel (default, illustrative, stylized)
- Fix exported structure missing secondary-structure categories (#364)
- Fix volume streaming error message: distinguish between missing data and server error (#364)

## [v3.0.2] - 2022-01-30

- Fix color smoothing of elongated structures (by fixing ``Sphere.expand`` for spheres with highly directional extrema)
- Fix entity label not displayed when multiple instances of the same entity are highlighted
- Fix empty elements created in ``StructureElement.Loci.extendToAllInstances``
- Measurement options tweaks (allow larger ``textSize``; make ``customText`` essential)
- Fix visual visibility sync edge case when changing state snapshots

## [v3.0.1] - 2022-01-27

- Fix marking pass not working with ``transparentBackground``
- Fix pdbe xray maps url not https
- Fix entity-id color theme broken for non-IHM models
- Improve/fix marking of ``InteractionsInterUnitVisual`` (mark when all contact-feature members are given)
- Add missing "entity-id" and "enity-source" options for carbon coloring to "element-symbol" color theme
- Fix VolumeServer/query CLI
- Support automatic iso-value adjustment for VolumeServer data in ``Viewer.loadVolumeFromUrl``
- Emit drag event whenever started within viewport (not only for non-empty loci)

## [v3.0.0] - 2022-01-23

- Assembly handling tweaks:
    - Do not include suffix for "identity assembly operators"
    - Do not include assembly-related categories to export if the structure was composed from an assembly
    - Special case for ``structAsymMap`` if Mol* asym id operator mapping is present
- Support for opening ZIP files with multiple entries
- Add Model Export extension
- Bugfix: Automatically treat empty string as "non-present" value in BinaryCIF writer.
- Fix coarse model support in entity-id color theme
- Fix marking of carbohydrate visuals (whole chain could get marked instead of single residue)
- Add custom colors to "element-symbol", "molecule-type", "residue-name", and "secondary-structure" themes
- Support/bugfixes for ``atom_site.pdbx_sifts_xref`` categories
- Improve/fix marking of ``InteractionsIntraUnitVisual`` (mark when all contact-feature members are given)

## [v3.0.0-dev.10] - 2022-01-17

- Fix ``getOperatorsForIndex``
- Pass animation info (current frame & count) to state animations
    - Fix camera stutter for "camera spin" animation
- Add formal charge parsing support for MOL/SDF files (thanks @ptourlas)
- [Breaking] Cleaner looking ``MembraneOrientationVisuals`` defaults
- [Breaking] Add rock animation to trackball controls
    - Add ``animate`` to ``TrackballControlsParams``, remove ``spin`` and ``spinSpeed``
    - Add ``animate`` to ``SimpleSettingsParams``, remove ``spin``
- Add "camera rock" state animation
- Add support for custom colors to "molecule-type" theme
- [Breaking] Add style parameter to "illustrative" color theme
    - Defaults to "entity-id" style instead of "chain-id"
- Add "illustrative" representation preset

## [v3.0.0-dev.9] - 2022-01-09

- Add PDBj as a ``pdb-provider`` option
- Move Viewer APP to a separate file to allow use without importing light theme & index.html
- Add symmetry support for mol2 files (only spacegroup setting 1)
- Fix mol2 files element symbol assignment
- Improve bond assignment from ``IndexPairBonds``
    - Add ``key`` field for mapping to source data
    - Fix assignment of bonds with unphysical length
- Fix label/stats of single atom selection in multi-chain units

## [v3.0.0-dev.8] - 2021-12-31

- Add ``PluginFeatureDetection`` and disable WBOIT in Safari 15.
- Add ``disable-wboit`` Viewer GET param
- Add ``prefer-webgl1`` Viewer GET param
- [Breaking] Refactor direct-volume rendering
    - Remove isosurface render-mode (use GPU MC instead)
    - Move coloring into theme (like for other geometries/renderables)
        - Add ``direct`` color type
        - Remove color from transfer-function (now only alpha)
        - Add direct-volume color theme support
        - Add volume-value color theme
- [Breaking] Use size theme in molecular/gaussian surface & label representations
    - This is breaking because it was hardcoded to ``physical`` internally but the repr size theme default was ``uniform`` (now ``physical``)

## [v3.0.0-dev.7] - 2021-12-20

- Reduce number of created programs/shaders
    - Support specifying variants when creating graphics render-items
    - Change double-side shader param from define to uniform
    - Remove dMarkerType shader define (use uMarker as needed)
    - Support to ignore defines depending on the shader variant
    - Combine pickObject/pickInstance/pickGroup shader variants into one
    - Combine markingDepth/markingMask shader variants into one
    - Correctly set shader define flags for overpaint, transparency, substance, clipping
- [Breaking] Add per-object clip rendering properties (variant/objects)
    - ``SimpleSettingsParams.clipping.variant/objects`` and ``RendererParams.clip`` were removed

## [v3.0.0-dev.6] - 2021-12-19

- Enable temporal multi-sampling by default
    - Fix flickering during marking with camera at rest
- Enable ``aromaticBonds`` in structure representations by default
- Add ``PluginConfig.Structure.DefaultRepresentationPreset``
- Add ModelArchive support
    - schema extensions (e.g., AlphaFold uses it for the pLDDT score)
    - ModelArchive option in DownloadStructure action
    - ``model-archive`` GET parameter for Viewer app
    - ``Viewer.loadModelArchive`` method
- Improve support for loading AlphaFold structures
    - Automatic coloring by pLDDT
    - AlphaFold DB option in DownloadStructure action
    - ``afdb`` GET parameter for Viewer app
    - ``Viewer.loadAlphaFoldDb`` method
- Add QualityAssessment extension (using data from ma_qa_metric_local mmcif category)
    - pLDDT & qmean score: coloring, repr presets, molql symbol, loci labels (including avg for mutli-residue selections)
    - pLDDT: selection query
- Warn about erroneous symmetry operator matrix (instead of throwing an error)
- Added ``createPluginUI`` to ``mol-plugin-ui``
    - Support ``onBeforeUIRender`` to make sure initial UI works with custom presets and similar features.
- [Breaking] Removed ``createPlugin`` and ``createPluginAsync`` from ``mol-plugin-ui``
    - Please use ``createPluginUI`` instead
- Improve aromatic bonds handling
    - Don't detect aromatic bonds for rings < 5 atoms based on planarity
    - Prefer atoms in aromatic rings as bond reference positions

## [v3.0.0-dev.5] - 2021-12-16

- Fix initial camera reset not triggering for some entries.

## [v3.0.0-dev.4] - 2021-12-14

- Add ``bumpiness`` (per-object and per-group), ``bumpFrequency`` & ``bumpAmplitude`` (per-object) render parameters (#299)
- Change ``label`` representation defaults: Use text border instead of rectangle background
- Add outline color option to renderer
- Fix false positives in Model.isFromPdbArchive
- Add drag and drop support for loading any file, including multiple at once
    - If there are session files (.molx or .molj) among the dropped files, only the first session will be loaded
- Add drag and drop overlay
- Safari 15.1 - 15.3 WebGL 2 support workaround
- [Breaking] Move ``react`` and ``react-dom`` to ``peerDependencies``. This might break some builds.

## [v3.0.0-dev.3] - 2021-12-4

- Fix OBJ and USDZ export

## [v3.0.0-dev.2] - 2021-12-1

- Do not include tests and source maps in NPM package

## [v3.0.0-dev.0] - 2021-11-28

- Add multiple lights support (with color, intensity, and direction parameters)
- [Breaking] Add per-object material rendering properties
    - ``SimpleSettingsParams.lighting.renderStyle`` and ``RendererParams.style`` were removed
- Add substance theme with per-group material rendering properties
- ``StructureComponentManager.Options`` state saving support
- ``ParamDefinition.Group.presets`` support

## [v2.4.1] - 2021-11-28

- Fix: allow atoms in aromatic rings to do hydrogen bonds

## [v2.4.0] - 2021-11-25

- Fix secondary-structure property handling
    - StructureElement.Property was incorrectly resolving type & key
    - StructureSelectionQuery helpers 'helix' & 'beta' were not ensuring property availability
- Re-enable VAO with better workaround (bind null elements buffer before deleting)
- Add ``Representation.geometryVersion`` (increments whenever the geometry of any of its visuals changes)
- Add support for grid-based smoothing of Overpaint and Transparency visual state for surfaces

## [v2.3.9] - 2021-11-20

- Workaround: switch off VAO support for now

## [v2.3.8] - 2021-11-20

- Fix double canvas context creation (in plugin context)
- Fix unused vertex attribute handling (track which are used, disable the rest)
- Workaround for VAO issue in Chrome 96 (can cause WebGL to crash on geometry updates)

## [v2.3.7] - 2021-11-15

- Added ``ViewerOptions.collapseRightPanel``
- Added ``Viewer.loadTrajectory`` to support loading "composed" trajectories (e.g. from gro + xtc)
- Fix: handle parent in Structure.remapModel
- Add ``rounded`` and ``square`` helix profile options to Cartoon representation (in addition to the default ``elliptical``)

## [v2.3.6] - 2021-11-8

- Add additional measurement controls: orientation (box, axes, ellipsoid) & plane (best fit)
- Improve aromatic bond visuals (add ``aromaticScale``, ``aromaticSpacing``, ``aromaticDashCount`` params)
- [Breaking] Change ``adjustCylinderLength`` default to ``false`` (set to true for focus representation)
- Fix marker highlight color overriding select color
- CellPack extension update
    - add binary model support
    - add compartment (including membrane) geometry support
    - add latest mycoplasma model example
- Prefer WebGL1 in Safari 15.1.

## [v2.3.5] - 2021-10-19

- Fix sequence viewer for PDB files with COMPND record and multichain entities.
- Fix index pair bonds order assignment

## [v2.3.4] - 2021-10-12

- Fix pickScale not taken into account in line/point shader
- Add pixel-scale, pick-scale & pick-padding GET params to Viewer app
- Fix selecting bonds not adding their atoms in selection manager
- Add ``preferAtoms`` option to SelectLoci/HighlightLoci behaviors
- Make the implicit atoms of bond visuals pickable
    - Add ``preferAtomPixelPadding`` to Canvas3dInteractionHelper
- Add points & crosses visuals to Line representation
- Add ``pickPadding`` config option (look around in case target pixel is empty)
- Add ``multipleBonds`` param to bond visuals with options: off, symmetric, offset
- Fix ``argparse`` config in servers.

## [v2.3.3] - 2021-10-01

- Fix direct volume shader

## [v2.3.2] - 2021-10-01

- Prefer WebGL1 on iOS devices until WebGL2 support has stabilized.

## [v2.3.1] - 2021-09-28

- Add Charmm saccharide names
- Treat missing occupancy column as occupancy of 1
- Fix line shader not accounting for aspect ratio
- [Breaking] Fix point repr & shader
    - Was unusable with ``wboit``
    - Replaced ``pointFilledCircle`` & ``pointEdgeBleach`` params by ``pointStyle`` (square, circle, fuzzy)
    - Set ``pointSizeAttenuation`` to false by default
    - Set ``sizeTheme`` to ``uniform`` by default
- Add ``markerPriority`` option to Renderer (useful in combination with edges of marking pass)
- Add support support for ``chem_comp_bond`` and ``struct_conn`` categories (fixes ModelServer behavior where these categories should have been present)
- Model and VolumeServer: fix argparse config

## [v2.3.0] - 2021-09-06

- Take include/exclude flags into account when displaying aromatic bonds
- Improve marking performance
    - Avoid unnecessary draw calls/ui updates when marking
    - Check if loci is superset of visual
    - Check if loci overlaps with unit visual
    - Ensure ``Interval`` is used for ranges instead of ``SortedArray``
    - Add uniform marker type
    - Special case for reversing previous mark
- Add optional marking pass
    - Outlines visible and hidden parts of highlighted/selected groups
    - Add highlightStrength/selectStrength renderer params

## [v2.2.3] - 2021-08-25

- Add ``invertCantorPairing`` helper function
- Add ``Mesh`` processing helper ``.smoothEdges``
- Smooth border of molecular-surface with ``includeParent`` enabled
- Hide ``includeParent`` option from gaussian-surface visuals (not particularly useful)
- Improved ``StructureElement.Loci.size`` performance (for marking large cellpack models)
- Fix new ``TransformData`` issues (camera/bounding helper not showing up)
- Improve marking performance (avoid superfluous calls to ``StructureElement.Loci.isWholeStructure``)

## [v2.2.2] - 2021-08-11

- Fix ``TransformData`` issues [#133](https://github.com/molstar/molstar/issues/133)
- Fix ``mol-script`` query compiler const expression recognition.

## [v2.2.1] - 2021-08-02

- Add surrounding atoms (5 Angstrom) structure selection query
- [Breaking] Add maxDistance prop to ``IndexPairBonds``
- Fix coordinateSystem not handled in ``Structure.asParent``
- Add ``dynamicBonds`` to ``Structure`` props (force re-calc on model change)
    - Expose as optional param in root structure transform helper
- Add overpaint support to geometry exporters
- ``InputObserver`` improvements
  - normalize wheel speed across browsers/platforms
  - support Safari gestures (used by ``TrackballControls``)
  - ``PinchInput.fractionDelta`` and use it in ``TrackballControls``

## [v2.2.0] - 2021-07-31

- Add ``tubularHelices`` parameter to Cartoon representation
- Add ``SdfFormat`` and update SDF parser to be able to parse data headers according to spec (hopefully :)) #230
- Fix mononucleotides detected as polymer components (#229)
- Set default outline scale back to 1
- Improved DCD reader cell angle handling (interpret near 0 angles as 90 deg)
- Handle more residue/atom names commonly used in force-fields
- Add USDZ support to ``geo-export`` extension.
- Fix ``includeParent`` support for multi-instance bond visuals.
- Add ``operator`` Loci granularity, selecting everything with the same operator name.
- Prefer ``_label_seq_id`` fields in secondary structure assignment.
- Support new EMDB API (https://www.ebi.ac.uk/emdb/api/entry/map/[EMBD-ID]) for EM volume contour levels.
- ``Canvas3D`` tweaks:
    - Update ``forceDraw`` logic.
    - Ensure the scene is re-rendered when viewport size changes.
    - Support ``noDraw`` mode in ``PluginAnimationLoop``.

## [v2.1.0] - 2021-07-05

- Add parameter for to display aromatic bonds as dashes next to solid cylinder/line.
- Add backbone representation
- Fix outline in orthographic mode and set default scale to 2.

## [v2.0.7] - 2021-06-23

- Add ability to specify ``volumeIndex`` in ``Viewer.loadVolumeFromUrl`` to better support Volume Server inputs.
- Support in-place reordering for trajectory ``Frame.x/y/z`` arrays for better memory efficiency.
- Fixed text CIF encoder edge cases (most notably single whitespace not being escaped).

## [v2.0.6] - 2021-06-01

- Add glTF (GLB) and STL support to ``geo-export`` extension.
- Protein crosslink improvements
    - Change O-S bond distance to allow for NOS bridges (doi:10.1038/s41586-021-03513-3)
    - Added NOS-bridges query & improved disulfide-bridges query
- Fix #178: ``IndexPairBonds`` for non-single residue structures (bug due to atom reordering).
- Add volumetric color smoothing for MolecularSurface and GaussianSurface representations (#173)
- Fix nested 3d grid lookup that caused results being overwritten in non-covalent interactions computation.
- Basic implementation of ``BestDatabaseSequenceMapping`` (parse from CIF, color theme, superposition).
- Add atom id ranges support to Selection UI.

## [v2.0.5] - 2021-04-26

- Ability to pass ``Canvas3DContext`` to ``PluginContext.fromCanvas``.
- Relative frame support for ``Canvas3D`` viewport.
- Fix bug in screenshot copy UI.
- Add ability to select residues from a list of identifiers to the Selection UI.
- Fix SSAO bugs when used with ``Canvas3D`` viewport.
- Support for  full pausing (no draw) rendering: ``Canvas3D.pause(true)``.
- Add ``MeshBuilder.addMesh``.
- Add ``Torus`` primitive.
- Lazy volume loading support.
- [Breaking] ``Viewer.loadVolumeFromUrl`` signature change.
    - ``loadVolumeFromUrl(url, format, isBinary, isovalues, entryId)`` => ``loadVolumeFromUrl({ url, format, isBinary }, isovalues, { entryId, isLazy })``
- Add ``TextureMesh`` support to ``geo-export`` extension.

## [v2.0.4] - 2021-04-20

- [WIP] Mesh export extension
- ``Structure.eachAtomicHierarchyElement`` (#161)
- Fixed reading multi-line values in SDF format
- Fixed Measurements UI labels (#166)

## [v2.0.3] - 2021-04-09

- Add support for ``ColorTheme.palette`` designed for providing gradient-like coloring.
- [Breaking] The ``zip`` function is now asynchronous and expects a ``RuntimeContext``. Also added ``Zip()`` returning a ``Task``.
- [Breaking] Add ``CubeGridFormat`` in ``alpha-orbitals`` extension.

## [v2.0.2] - 2021-03-29

- Add ``Canvas3D.getRenderObjects``.
- [WIP] Animate state interpolating, including model trajectories
- Recognise MSE, SEP, TPO, PTR and PCA as non-standard amino-acids.
- Fix VolumeFromDensityServerCif transform label

## [v2.0.1] - 2021-03-23

- Exclude tsconfig.commonjs.tsbuildinfo from npm bundle

## [v2.0.0] - 2021-03-23

Too many changes to list as this is the start of the changelog... Notably, default exports are now forbidden.<|MERGE_RESOLUTION|>--- conflicted
+++ resolved
@@ -18,11 +18,8 @@
 - Remove `JSX` reference from `loci-labels.ts`
 - Fix overpaint/transparency/substance smoothing not updated when geometry changes
 - Fix camera project/unproject when using offset viewport
-<<<<<<< HEAD
 - Add support for loading all blocks from a mmcif file as a trajectory
-=======
 - Add `Frustum3D` and `Plane3D` math primitives
->>>>>>> 641e7efb
 
 ## [v3.32.0] - 2023-03-20
 
