--- conflicted
+++ resolved
@@ -18,19 +18,11 @@
     ...PolymerTraceParams,
     ...PolymerGapParams,
     ...NucleotideBlockParams,
-<<<<<<< HEAD
     ...PolymerDirectionParams,
-    sizeTheme: SelectParam<SizeThemeName>('Size Theme', '', 'uniform', SizeThemeOptions),
-    sizeValue: NumberParam('Size Value', '', 0.2, 0, 10, 0.1),
+    sizeTheme: PD.Select<SizeThemeName>('Size Theme', '', 'uniform', SizeThemeOptions),
+    sizeValue: PD.Numeric('Size Value', '', 0.2, 0, 10, 0.1),
 }
-export const DefaultCartoonProps = { ...paramDefaultValues(CartoonParams), visuals: [ '0', '1', '2' ] }
-=======
-    // ...PolymerDirectionParams,
-    sizeTheme: PD.Select<SizeThemeName>('Size Theme', '', 'uniform', SizeThemeOptions),
-    sizeValue: PD.Numeric('Size Value', '', 0.6, 0, 10, 0.1),
-}
-export const DefaultCartoonProps = PD.getDefaultValues(CartoonParams)
->>>>>>> 9c348e05
+export const DefaultCartoonProps = { ...PD.getDefaultValues(CartoonParams), visuals: [ '0', '1', '2' ] }
 export type CartoonProps = typeof DefaultCartoonProps
 
 export type CartoonRepresentation = StructureRepresentation<CartoonProps>
