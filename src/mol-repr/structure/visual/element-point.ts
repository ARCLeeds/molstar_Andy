--- conflicted
+++ resolved
@@ -91,14 +91,9 @@
         setUpdateState: (state: VisualUpdateState, newProps: PD.Values<ElementPointParams>, currentProps: PD.Values<ElementPointParams>) => {
             state.createGeometry = (
                 newProps.ignoreHydrogens !== currentProps.ignoreHydrogens ||
-<<<<<<< HEAD
-                newProps.onlyPolarHydrogens !== currentProps.onlyPolarHydrogens ||
+                newProps.ignoreHydrogensVariant !== currentProps.ignoreHydrogensVariant ||
                 newProps.traceOnly !== currentProps.traceOnly ||
                 newProps.stride !== currentProps.stride
-=======
-                newProps.ignoreHydrogensVariant !== currentProps.ignoreHydrogensVariant ||
-                newProps.traceOnly !== currentProps.traceOnly
->>>>>>> c2064aa3
             );
         }
     }, materialId);
