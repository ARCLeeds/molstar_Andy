--- conflicted
+++ resolved
@@ -568,10 +568,7 @@
     ingredients: PD.FileList({ accept: '.cif,.bcif,.pdb', label: 'Ingredient files' }),
     preset: PD.Group({
         traceOnly: PD.Boolean(false),
-<<<<<<< HEAD
-=======
         adjustStyle: PD.Boolean(true),
->>>>>>> 7c420218
         representation: PD.Select('gaussian-surface', PD.arrayToOptions(['spacefill', 'gaussian-surface', 'point', 'orientation'] as const))
     }, { isExpanded: true })
 };
