--- conflicted
+++ resolved
@@ -124,11 +124,7 @@
     async function addGroup(g: GenericGroup, cell: StateObjectSelector, parent: string) {
         const group = await state.build()
             .to(cell)
-<<<<<<< HEAD
-            .apply(MesoscaleGroup, { ...groupParams, index: undefined, tag: `${g.root}:${g.id}`, label: g.label || g.id, description: g.description, color: { type: 'custom', value: ColorNames.white, variability: 20, shift: 0, lightness: 0, alpha: 1, emissive: 0 } }, { tags: [`group:${g.root}:${g.id}`, g.root === parent ? `${g.root}:` : `${g.root}:${parent}`], state: { isCollapsed: true, isHidden: groupParams.hidden } })
-=======
-            .apply(MesoscaleGroup, { ...groupParams, index: undefined, tag: `${g.root}:${g.id}`, label: g.label || g.id, color: { type: 'custom', illustrative: false, value: ColorNames.white, variability: 20, shift: 0, lightness: 0, alpha: 1, emissive: 0 } }, { tags: [`group:${g.root}:${g.id}`, g.root === parent ? `${g.root}:` : `${g.root}:${parent}`], state: { isCollapsed: true, isHidden: groupParams.hidden } })
->>>>>>> cf2193f4
+            .apply(MesoscaleGroup, { ...groupParams, index: undefined, tag: `${g.root}:${g.id}`, label: g.label || g.id, description: g.description, color: { type: 'custom', illustrative: false, value: ColorNames.white, variability: 20, shift: 0, lightness: 0, alpha: 1, emissive: 0 } }, { tags: [`group:${g.root}:${g.id}`, g.root === parent ? `${g.root}:` : `${g.root}:${parent}`], state: { isCollapsed: true, isHidden: groupParams.hidden } })
             .commit();
 
         if (g.children) {
@@ -141,11 +137,7 @@
     for (const r of manifest.roots) {
         const root = await state.build()
             .toRoot()
-<<<<<<< HEAD
-            .apply(MesoscaleGroup, { ...groupParams, root: true, index: -1, tag: `${r.id}:`, label: r.label || r.id, description: r.description, color: { type: 'custom', value: ColorNames.white, variability: 20, shift: 0, lightness: 0, alpha: 1, emissive: 0 } }, { tags: `group:${r.id}:`, state: { isCollapsed: false, isHidden: groupParams.hidden } })
-=======
-            .apply(MesoscaleGroup, { ...groupParams, root: true, index: -1, tag: `${r.id}:`, label: r.label || r.id, color: { type: 'custom', illustrative: false, value: ColorNames.white, variability: 20, shift: 0, lightness: 0, alpha: 1, emissive: 0 } }, { tags: `group:${r.id}:`, state: { isCollapsed: false, isHidden: groupParams.hidden } })
->>>>>>> cf2193f4
+            .apply(MesoscaleGroup, { ...groupParams, root: true, index: -1, tag: `${r.id}:`, label: r.label || r.id, description: r.description, color: { type: 'custom', illustrative: false, value: ColorNames.white, variability: 20, shift: 0, lightness: 0, alpha: 1, emissive: 0 } }, { tags: `group:${r.id}:`, state: { isCollapsed: false, isHidden: groupParams.hidden } })
             .commit();
 
         if (r.children) {
