/**
 * Copyright (c) 2017 mol* contributors, licensed under MIT, See LICENSE file for more info.
 *
 * @author David Sehnal <david.sehnal@gmail.com>
 */

import * as B from 'benchmark'

import * as util from 'util'
import * as fs from 'fs'
import fetch from 'node-fetch'
import CIF from 'mol-io/reader/cif'

<<<<<<< HEAD
import { Structure, Model, Queries as Q, Element, ElementGroup, ElementSet, Selection, Symmetry, Unit } from 'mol-model/structure'
import { Segmentation, OrderedSet } from 'mol-data/int'
=======
import { Structure, Model, Queries as Q, Element, ElementGroup, ElementSet, Selection, Symmetry, Query } from 'mol-model/structure'
import { Segmentation } from 'mol-data/int'
>>>>>>> 9699a23a

import to_mmCIF from 'mol-model/structure/export/mmcif'
import { Run } from 'mol-task';
import { EquivalenceClasses } from 'mol-data/util';

require('util.promisify').shim();
const readFileAsync = util.promisify(fs.readFile);
const writeFileAsync = util.promisify(fs.writeFile);

async function readData(path: string) {
    if (path.match(/\.bcif$/)) {
        const input = await readFileAsync(path)
        const data = new Uint8Array(input.byteLength);
        for (let i = 0; i < input.byteLength; i++) data[i] = input[i];
        return data;
    } else {
        return readFileAsync(path, 'utf8');
    }
}

(Symbol as any).asyncIterator = (Symbol as any).asyncIterator || Symbol.for('Symbol.asyncIterator');

interface ProgressGenerator<T> extends AsyncIterableIterator<number | T> {
    next(cont?: boolean): Promise<IteratorResult<number | T>>
}

async function *test(): ProgressGenerator<boolean> {
    const r = yield await new Promise<number>(res => res(10));
    return r;
}

async function runIt(itP: () => ProgressGenerator<boolean>) {
    const it = itP();
    while (true) {
        const { value, done } = await it.next(true);
        if (done) return value;
    }
}

runIt(test).then(r => console.log('rerdasdasda', r))

export async function readCIF(path: string) {
    console.time('readData');
    const input = await readData(path)
    console.timeEnd('readData');

    console.time('parse');
    const comp = typeof input === 'string' ? CIF.parseText(input) : CIF.parseBinary(input);
    const parsed = await Run(comp);
    console.timeEnd('parse');
    if (parsed.isError) {
        throw parsed;
    }

    const data = parsed.result.blocks[0];
    console.time('schema')
    const mmcif = CIF.schema.mmCIF(data);

    console.timeEnd('schema')
    console.time('buildModels')
    const models = Model.create({ kind: 'mmCIF', data: mmcif });
    console.timeEnd('buildModels')
    const structures = models.map(Structure.ofModel);

    return { mmcif, models, structures };
}

const DATA_DIR = './build/data';
if (!fs.existsSync(DATA_DIR)) fs.mkdirSync(DATA_DIR);

function getBcifUrl(pdbId: string) {
    return `http://www.ebi.ac.uk/pdbe/coordinates/${pdbId.toLowerCase()}/full?encoding=bcif`
}

function getBcifPath(pdbId: string) {
    return `${DATA_DIR}/${pdbId.toLowerCase()}_full.bcif`
}

async function ensureBcifAvailable(pdbId: string) {
    const bcifPath = getBcifPath(pdbId);
    if (!fs.existsSync(bcifPath)) {
        console.log(`downloading ${pdbId} bcif...`)
        const data = await fetch(getBcifUrl(pdbId))
        await writeFileAsync(bcifPath, await data.buffer())
        console.log(`done downloading ${pdbId} bcif`)
    }
}

export async function getBcif(pdbId: string) {
    await ensureBcifAvailable(pdbId);
    return await readCIF(getBcifPath(pdbId));
}

export namespace PropertyAccess {
    function baseline(model: Model) {
        if (model.sourceData.kind !== 'mmCIF') throw new Error('Model must be mmCIF');
        const atom_site = model.sourceData.data.atom_site;
        const id = atom_site.id.value;
        let s = 0;
        for (let i = 0, _i = atom_site._rowCount; i < _i; i++) {
            s += id(i);
        }
        return s;
    }

    function sumProperty(structure: Structure, p: Element.Property<number>) {
        const { elements, units } = structure;
        const unitIds = ElementSet.unitIds(elements);
        const l = Element.Location();

        let s = 0;

        for (let i = 0, _i = unitIds.length; i < _i; i++) {
            l.unit = units[unitIds[i]];
            const set = ElementSet.unitGetByIndex(elements, i);


            for (let j = 0, _j = ElementGroup.size(set); j < _j; j++) {
                l.element= ElementGroup.getAt(set, j);
                s += p(l);
            }
        }

        return s;
    }

    function sumPropertySegmented(structure: Structure, p: Element.Property<number>) {
        const { elements, units } = structure;
        const unitIds = ElementSet.unitIds(elements);
        const l = Element.Location();

        let s = 0;

        let vA = 0, cC = 0, rC = 0;
        for (let i = 0, _i = unitIds.length; i < _i; i++) {
            const unit = units[unitIds[i]];
            l.unit = unit;
            const set = ElementSet.unitGetByIndex(elements, i);

            const chainsIt = Segmentation.transientSegments(unit.hierarchy.chainSegments, set.elements);
            const residues = unit.hierarchy.residueSegments;
            while (chainsIt.hasNext) {
                cC++;

                const chainSegment = chainsIt.move();
                const residuesIt = Segmentation.transientSegments(residues, set.elements, chainSegment);
                while (residuesIt.hasNext) {
                    rC++;
                    const residueSegment = residuesIt.move();
                    // l.element= OrdSet.getAt(set, residueSegment.start);
                    // console.log(unit.hierarchy.residues.auth_comp_id.value(unit.residueIndex[l.atom]), l.atom, OrdSet.getAt(set, residueSegment.end))
                    for (let j = residueSegment.start, _j = residueSegment.end; j < _j; j++) {
                        l.element= ElementGroup.getAt(set, j);
                        vA++;
                        s += p(l);
                    }
                }
            }
        }

        console.log('seg atom count', vA, cC, rC);

        return s;
    }

    // function sumPropertyResidue(structure: Structure, p: Element.Property<number>) {
    //     const { atoms, units } = structure;
    //     const unitIds = ElementSet.unitIds(atoms);
    //     const l = Element.Location();

    //     let s = 0;

    //     for (let i = 0, _i = unitIds.length; i < _i; i++) {
    //         const unit = units[unitIds[i]];
    //         l.unit = unit;
    //         const set = ElementSet.unitGetByIndex(atoms, i);
    //         const residuesIt = Segmentation.transientSegments(unit.hierarchy.residueSegments, set.atoms);
    //         while (residuesIt.hasNext) {
    //             l.element= ElementGroup.getAt(set, residuesIt.move().start);
    //             s += p(l);
    //         }
    //     }

    //     return s;
    // }

    function sumPropertyAtomSetIt(structure: Structure, p: Element.Property<number>) {
        const { elements, units } = structure;

        let s = 0;
        const atomsIt = ElementSet.elements(elements);
        const l = Element.Location();
        while (atomsIt.hasNext) {
            const a = atomsIt.move();
            l.unit = units[Element.unit(a)];
            l.element= Element.index(a);
            s += p(l);
        }
        return s;
    }

    // function sumPropertySegmentedMutable(structure: Structure, p: Property<number>) {
    //     const { atoms, units } = structure;
    //     const unitIds = ElementSet.unitIds(atoms);
    //     const l = Property.createLocation();

    //     let s = 0;

    //     for (let i = 0, _i = unitIds.length; i < _i; i++) {
    //         const unit = units[unitIds[i]];
    //         l.unit = unit;
    //         const set = ElementSet.unitGetByIndex(atoms, i);

    //         const chainsIt = Segmentation.transientSegments(unit.hierarchy.chainSegments, set);
    //         const residuesIt = Segmentation.transientSegments(unit.hierarchy.residueSegments, set);
    //         while (chainsIt.hasNext) {
    //             const chainSegment = chainsIt.move();
    //             residuesIt.updateRange(chainSegment);
    //             while (residuesIt.hasNext) {
    //                 const residueSegment = residuesIt.move();
    //                 for (let j = residueSegment.start, _j = residueSegment.end; j < _j; j++) {
    //                     l.element= OrdSet.getAt(set, j);
    //                     s += p(l);
    //                 }
    //             }
    //         }
    //     }

    //     return s;
    // }

    // function sumDirect(structure: Structure) {
    //     const { atoms, units } = structure;
    //     const unitIds = ElementSet.unitIds(atoms);

    //     let s = 0;

    //     for (let i = 0, _i = unitIds.length; i < _i; i++) {
    //         const unitId = unitIds[i];
    //         const unit = units[unitId];
    //         const set = ElementSet.unitGetByIndex(atoms, i);
    //         //const { residueIndex, chainIndex } = unit;
    //         const p = unit.conformation.atomId.value;
    //         for (let j = 0, _j = ElementGroup.size(set); j < _j; j++) {
    //             const aI = ElementGroup.getAt(set, j);
    //             s += p(aI);
    //         }
    //     }

    //     return s;
    // }

    // function concatProperty(structure: Structure, p: Property<string>) {
    //     const { atoms, units } = structure;
    //     const unitIds = ElementSet.unitIds(atoms);
    //     const l = Property.createLocation(structure);

    //     let s = [];

    //     for (let i = 0, _i = unitIds.length; i < _i; i++) {
    //         const unitId = unitIds[i];
    //         l.unit = units[unitId];
    //         const set = ElementSet.unitGetByIndex(atoms, i);
    //         const { residueIndex, chainIndex } = l.unit;

    //         for (let j = 0, _j = OrdSet.size(set); j < _j; j++) {
    //             const aI = OrdSet.getAt(set, j);
    //             l.element= aI;
    //             l.residueIndex = residueIndex[aI];
    //             l.chainIndex = chainIndex[aI];
    //             s[s.length] = p(l);
    //         }
    //     }

    //     return s;
    // }

    export function write(s: Structure) {
        console.log(to_mmCIF('test', s));
    }

    export async function testAssembly(id: string, s: Structure) {
        console.time('assembly')
        const a = await Run(Symmetry.buildAssembly(s, '1'));
        console.timeEnd('assembly')
        fs.writeFileSync(`${DATA_DIR}/${id}_assembly.bcif`, to_mmCIF(id, a, true));
        console.log('exported');
    }

<<<<<<< HEAD
    export function testGrouping(structure: Structure) {
        const { elements, units } = Symmetry.buildAssembly(structure, '1');
        console.log('grouping', units.length);
        console.log('built asm');

        const uniqueGroups = EquivalenceClasses<number, { unit: Unit, group: ElementGroup }>(
            ({ unit, group }) => ElementGroup.hashCode(group),
            (a, b) => a.unit.model.id === b.unit.model.id && (a.group.key === b.group.key && OrderedSet.areEqual(a.group.elements, b.group.elements))
        );

        for (let i = 0, _i = ElementSet.unitCount(elements); i < _i; i++) {
            const group = ElementSet.unitGetByIndex(elements, i);
            const unitId = ElementSet.unitGetId(elements, i);
            uniqueGroups.add(unitId, { unit: units[unitId], group });
        }

        console.log('group count', uniqueGroups.groups.length);
=======
    function query(q: Query, s: Structure) {
        return Run((q(s)));
>>>>>>> 9699a23a
    }

    export async function run() {
        //const { structures, models/*, mmcif*/ } = await getBcif('1cbs');
        // const { structures, models } = await getBcif('3j3q');

        const { structures, models /*, mmcif*/ } = await readCIF('e:/test/quick/1hrv_updated.cif');
        const { structures: s1, /*, mmcif*/ } = await readCIF('e:/test/quick/1tqn_updated.cif');

        testGrouping(structures[0]);
        console.log('------');
        testGrouping(s1[0]);
        //const { structures, models/*, mmcif*/ } = await readCIF('e:/test/quick/5j7v_updated.cif');

        //console.log(mmcif.pdbx_struct_oper_list.matrix.toArray());
        // console.log(mmcif.pdbx_struct_oper_list.vector.toArray());

        // testAssembly('5j7v', structures[0]);
        // throw '';

        // console.log(models[0].symmetry.assemblies);


        //const { structures, models } = await readCIF('e:/test/molstar/3j3q.bcif');

        // fs.writeFileSync('e:/test/molstar/3j3q.bcif', to_mmCIF('test', structures[0], true));
        // return;

        // console.log(toMmCIFString('test', structures[0]));

        // return;

        console.log('bs', baseline(models[0]));
        console.log('sp', sumProperty(structures[0], l => l.unit.model.conformation.atomId.value(l.element)));
        console.log(sumPropertySegmented(structures[0], l => l.unit.model.conformation.atomId.value(l.element)));

        //console.log(sumPropertySegmentedMutable(structures[0], l => l.unit.model.conformation.atomId.value(l.element));
        console.log(sumPropertyAtomSetIt(structures[0], l => l.unit.model.conformation.atomId.value(l.element)));
        //console.log(sumProperty(structures[0], Property.cachedAtomColumn(m => m.conformation.atomId)));
        //console.log(sumDirect(structures[0]));
        //console.log('r', sumPropertyResidue(structures[0], l => l.unit.hierarchy.residues.auth_seq_id.value(l.unit.residueIndex[l.atom])));

        console.time('atom.x');
        console.log('atom.x', sumProperty(structures[0], Q.props.atom.x));
        console.timeEnd('atom.x');
        console.time('__x')
        //console.log('__x', sumProperty(structures[0], l => l.unit.conformation.x[l.atom]));
        console.timeEnd('__x')

        //const authSeqId = Element.property(l => l.unit.hierarchy.residues.auth_seq_id.value(l.unit.residueIndex[l.atom]));

        //const auth_seq_id = Q.props.residue.auth_seq_id;
        const auth_comp_id = Q.props.residue.auth_comp_id;
        //const auth_asym_id = Q.props.chain.auth_asym_id;
        //const set =  new Set(['A', 'B', 'C', 'D']);
        //const q = Q.generators.atomGroups({ atomTest: l => auth_seq_id(l) < 3 });
        const q = Query(Q.generators.atoms({ atomTest: Q.pred.eq(Q.props.residue.auth_comp_id, 'ALA') }));
        const P = Q.props
        //const q0 = Q.generators.atoms({ atomTest: l => auth_comp_id(l) === 'ALA' });
        const q1 = Query(Q.generators.atoms({ residueTest: l => auth_comp_id(l) === 'ALA' }));
        const q2 = Query(Q.generators.atoms({ residueTest: l => auth_comp_id(l) === 'ALA', groupBy: Q.props.residue.key }));
        const q3 = Query(Q.generators.atoms({
            chainTest: Q.pred.inSet(P.chain.auth_asym_id, ['A', 'B', 'C', 'D']),
            residueTest: Q.pred.eq(P.residue.auth_comp_id, 'ALA')
        }));
        await query(q, structures[0]);
        //console.log(to_mmCIF('test', Selection.union(q0r)));

        console.time('q1')
        await query(q1, structures[0]);
        console.timeEnd('q1')
        console.time('q1')
        await query(q1, structures[0]);
        console.timeEnd('q1')
        console.time('q2')
        const q2r = await query(q2, structures[0]);
        console.timeEnd('q2')
        console.log(Selection.structureCount(q2r));
        //console.log(q1(structures[0]));

        //const col = models[0].conformation.atomId.value;
        const suite = new B.Suite();
        suite
            //.add('test q', () => q1(structures[0]))
            //.add('test q', () => q(structures[0]))
<<<<<<< HEAD
            .add('test q1', () => q1(structures[0]))
            .add('test q3', () => q3(structures[0]))
            //.add('test int', () => sumProperty(structures[0], l => col(l.element))
=======
            .add('test q1', async () => await query(q1, structures[0]))
            .add('test q3', async () => await query(q3, structures[0]))
            //.add('test int', () => sumProperty(structures[0], l => col(l.atom)))
>>>>>>> 9699a23a
            // .add('sum residue', () => sumPropertyResidue(structures[0], l => l.unit.hierarchy.residues.auth_seq_id.value(l.unit.residueIndex[l.atom])))

            // .add('baseline', () =>  baseline(models[0]))
            // .add('direct', () =>  sumDirect(structures[0]))
            //.add('normal int', () => sumProperty(structures[0], l => l.unit.model.conformation.atomId.value(l.element))
            //.add('atom set it int', () => sumPropertyAtomSetIt(structures[0], l => l.unit.conformation.atomId.value(l.element))
            // .add('segmented faster int', () => sumPropertySegmented(structures[0], l => l.unit.conformation.atomId.value(l.element))
            // .add('faster int', () => sumProperty(structures[0], l => l.unit.conformation.atomId.value(l.element))
            //.add('segmented faster _x', () => sumPropertySegmented(structures[0], l => l.unit.conformation.__x[l.atom]))
            //.add('faster _x', () => sumProperty(structures[0], l => l.unit.conformation.__x[l.atom] +  l.unit.conformation.__y[l.atom] +  l.unit.conformation.__z[l.atom]))
            //.add('segmented mut faster int', () => sumPropertySegmentedMutable(structures[0], l => l.unit.conformation.atomId.value(l.element))
            //.add('normal shortcut int', () => sumProperty(structures[0], l => l.conformation.atomId.value(l.element))
            //.add('cached int', () => sumProperty(structures[0], Property.cachedAtomColumn(m => m.conformation.atomId)))
            //.add('concat str', () => concatProperty(structures[0], l => l.unit.model.hierarchy.atoms.auth_atom_id.value(l.element))
            //.add('cached concat str', () => concatProperty(structures[0], Property.cachedAtomColumn(m => m.hierarchy.atoms.auth_atom_id)))
            .on('cycle', (e: any) => console.log(String(e.target)))
            .run();
    }
}

PropertyAccess.run();<|MERGE_RESOLUTION|>--- conflicted
+++ resolved
@@ -11,13 +11,8 @@
 import fetch from 'node-fetch'
 import CIF from 'mol-io/reader/cif'
 
-<<<<<<< HEAD
-import { Structure, Model, Queries as Q, Element, ElementGroup, ElementSet, Selection, Symmetry, Unit } from 'mol-model/structure'
+import { Structure, Model, Queries as Q, Element, ElementGroup, ElementSet, Selection, Symmetry, Unit, Query } from 'mol-model/structure'
 import { Segmentation, OrderedSet } from 'mol-data/int'
-=======
-import { Structure, Model, Queries as Q, Element, ElementGroup, ElementSet, Selection, Symmetry, Query } from 'mol-model/structure'
-import { Segmentation } from 'mol-data/int'
->>>>>>> 9699a23a
 
 import to_mmCIF from 'mol-model/structure/export/mmcif'
 import { Run } from 'mol-task';
@@ -307,9 +302,8 @@
         console.log('exported');
     }
 
-<<<<<<< HEAD
-    export function testGrouping(structure: Structure) {
-        const { elements, units } = Symmetry.buildAssembly(structure, '1');
+    export async function testGrouping(structure: Structure) {
+        const { elements, units } = await Run(Symmetry.buildAssembly(structure, '1'));
         console.log('grouping', units.length);
         console.log('built asm');
 
@@ -325,10 +319,10 @@
         }
 
         console.log('group count', uniqueGroups.groups.length);
-=======
+    }
+
     function query(q: Query, s: Structure) {
         return Run((q(s)));
->>>>>>> 9699a23a
     }
 
     export async function run() {
@@ -414,15 +408,9 @@
         suite
             //.add('test q', () => q1(structures[0]))
             //.add('test q', () => q(structures[0]))
-<<<<<<< HEAD
-            .add('test q1', () => q1(structures[0]))
-            .add('test q3', () => q3(structures[0]))
+            .add('test q1', async () => await q1(structures[0]))
+            .add('test q3', async () => await q3(structures[0]))
             //.add('test int', () => sumProperty(structures[0], l => col(l.element))
-=======
-            .add('test q1', async () => await query(q1, structures[0]))
-            .add('test q3', async () => await query(q3, structures[0]))
-            //.add('test int', () => sumProperty(structures[0], l => col(l.atom)))
->>>>>>> 9699a23a
             // .add('sum residue', () => sumPropertyResidue(structures[0], l => l.unit.hierarchy.residues.auth_seq_id.value(l.unit.residueIndex[l.atom])))
 
             // .add('baseline', () =>  baseline(models[0]))
