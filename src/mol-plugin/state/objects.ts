--- conflicted
+++ resolved
@@ -13,17 +13,12 @@
 import { Representation } from 'mol-repr/representation';
 import { StructureRepresentation, StructureRepresentationState } from 'mol-repr/structure/representation';
 import { VolumeRepresentation } from 'mol-repr/volume/representation';
-<<<<<<< HEAD
-import { StateObject, Transformer } from 'mol-state';
-import { ShapeRepresentation } from 'mol-repr/shape/representation';
-import { Shape as _Shape } from 'mol-model/shape';
-import { ShapeProvider } from 'mol-model/shape/provider';
-=======
 import { StateObject, StateTransformer } from 'mol-state';
 import { Ccp4File } from 'mol-io/reader/ccp4/schema';
 import { Dsn6File } from 'mol-io/reader/dsn6/schema';
 import { ShapeRepresentation } from 'mol-repr/shape/representation';
->>>>>>> db0abcac
+import { Shape as _Shape } from 'mol-model/shape';
+import { ShapeProvider } from 'mol-model/shape/provider';
 
 export type TypeClass = 'root' | 'data' | 'prop'
 
@@ -69,9 +64,7 @@
     export namespace Format {
         export class Json extends Create<any>({ name: 'JSON Data', typeClass: 'Data' }) { }
         export class Cif extends Create<CifFile>({ name: 'CIF File', typeClass: 'Data' }) { }
-<<<<<<< HEAD
         export class Ply extends Create<PlyFile>({ name: 'PLY File', typeClass: 'Data' }) { }
-=======
         export class Ccp4 extends Create<Ccp4File>({ name: 'CCP4/MRC/MAP File', typeClass: 'Data' }) { }
         export class Dsn6 extends Create<Dsn6File>({ name: 'DSN6/BRIX File', typeClass: 'Data' }) { }
 
@@ -82,11 +75,11 @@
             | { kind: 'cif', data: CifFile }
             | { kind: 'ccp4', data: Ccp4File }
             | { kind: 'dsn6', data: Dsn6File }
+            | { kind: 'ply', data: PlyFile }
             // For non-build in extensions
             | { kind: 'custom', data: unknown, tag: string })
         export type BlobData = BlobEntry[]
         export class Blob extends Create<BlobData>({ name: 'Format Blob', typeClass: 'Data' }) { }
->>>>>>> db0abcac
     }
 
     export namespace Molecule {
