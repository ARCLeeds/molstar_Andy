/**
 * Copyright (c) 2019-2022 mol* contributors, licensed under MIT, See LICENSE file for more info.
 *
 * @author Alexander Rose <alexander.rose@weirdbyte.de>
 */

import { Canvas3DProps } from '../../mol-canvas3d/canvas3d';
import { BuiltInTrajectoryFormat } from '../../mol-plugin-state/formats/trajectory';
import { createPluginUI } from '../../mol-plugin-ui/react18';
import { PluginUIContext } from '../../mol-plugin-ui/context';
import { DefaultPluginUISpec } from '../../mol-plugin-ui/spec';
import { PluginCommands } from '../../mol-plugin/commands';
import { Asset } from '../../mol-util/assets';
import { Color } from '../../mol-util/color';
import './index.html';
require('mol-plugin-ui/skin/light.scss');

type LoadParams = { url: string, format?: BuiltInTrajectoryFormat, isBinary?: boolean, assemblyId?: string }

type _Preset = Pick<Canvas3DProps, 'postprocessing' | 'renderer'>
type Preset = { [K in keyof _Preset]: Partial<_Preset[K]> }

const Canvas3DPresets = {
    illustrative: {
        canvas3d: <Preset>{
            postprocessing: {
                occlusion: { name: 'on', params: { samples: 32, radius: 6, bias: 1.4, blurKernelSize: 15, resolutionScale: 1 } },
<<<<<<< HEAD
                outline: { name: 'on', params: { scale: 1, threshold: 0.33, color: Color(0x000000), includeTransparent: true, } }
=======
                outline: { name: 'on', params: { scale: 1, threshold: 0.33, color: Color(0x000000) } },
                shadow: { name: 'off', params: {} },
>>>>>>> 65310e52
            },
            renderer: {
                ambientIntensity: 1.0,
                light: []
            }
        }
    },
    occlusion: {
        canvas3d: <Preset>{
            postprocessing: {
                occlusion: { name: 'on', params: { samples: 32, radius: 6, bias: 1.4, blurKernelSize: 15, resolutionScale: 1 } },
                outline: { name: 'off', params: {} },
                shadow: { name: 'off', params: {} },
            },
            renderer: {
                ambientIntensity: 0.4,
                light: [{ inclination: 180, azimuth: 0, color: Color.fromNormalizedRgb(1.0, 1.0, 1.0),
                    intensity: 0.6 }]
            }
        }
    },
    standard: {
        canvas3d: <Preset>{
            postprocessing: {
                occlusion: { name: 'off', params: {} },
                outline: { name: 'off', params: {} },
                shadow: { name: 'off', params: {} },
            },
            renderer: {
                ambientIntensity: 0.4,
                light: [{ inclination: 180, azimuth: 0, color: Color.fromNormalizedRgb(1.0, 1.0, 1.0),
                    intensity: 0.6 }]
            }
        }
    }
};


type Canvas3DPreset = keyof typeof Canvas3DPresets

class LightingDemo {
    plugin: PluginUIContext;

    private radius = 5;
    private bias = 1.1;
    private preset: Canvas3DPreset = 'illustrative';

    async init(target: string | HTMLElement) {
        this.plugin = await createPluginUI(typeof target === 'string' ? document.getElementById(target)! : target, {
            ...DefaultPluginUISpec(),
            layout: {
                initial: {
                    isExpanded: false,
                    showControls: false
                },
            },
            components: {
                controls: { left: 'none', right: 'none', top: 'none', bottom: 'none' }
            }
        });

        this.setPreset('illustrative');
    }

    setPreset(preset: Canvas3DPreset) {
        const props = Canvas3DPresets[preset];
        if (props.canvas3d.postprocessing.occlusion?.name === 'on') {
            props.canvas3d.postprocessing.occlusion.params.radius = this.radius;
            props.canvas3d.postprocessing.occlusion.params.bias = this.bias;
        }
        PluginCommands.Canvas3D.SetSettings(this.plugin, {
            settings: {
                ...props,
                renderer: {
                    ...this.plugin.canvas3d!.props.renderer,
                    ...props.canvas3d.renderer
                },
                postprocessing: {
                    ...this.plugin.canvas3d!.props.postprocessing,
                    ...props.canvas3d.postprocessing
                },
            }
        });
    }

    async load({ url, format = 'mmcif', isBinary = true, assemblyId = '' }: LoadParams, radius: number, bias: number) {
        await this.plugin.clear();

        const data = await this.plugin.builders.data.download({ url: Asset.Url(url), isBinary }, { state: { isGhost: true } });
        const trajectory = await this.plugin.builders.structure.parseTrajectory(data, format);
        const model = await this.plugin.builders.structure.createModel(trajectory);
        const structure = await this.plugin.builders.structure.createStructure(model, assemblyId ? { name: 'assembly', params: { id: assemblyId } } : { name: 'model', params: {} });

        const polymer = await this.plugin.builders.structure.tryCreateComponentStatic(structure, 'polymer');
        if (polymer) await this.plugin.builders.structure.representation.addRepresentation(polymer, { type: 'spacefill', color: 'illustrative' });

        const ligand = await this.plugin.builders.structure.tryCreateComponentStatic(structure, 'ligand');
        if (ligand) await this.plugin.builders.structure.representation.addRepresentation(ligand, { type: 'ball-and-stick', color: 'element-symbol', colorParams: { carbonColor: { name: 'element-symbol', params: {} } } });

        this.radius = radius;
        this.bias = bias;
        this.setPreset(this.preset);
    }
}

(window as any).LightingDemo = new LightingDemo();<|MERGE_RESOLUTION|>--- conflicted
+++ resolved
@@ -25,12 +25,8 @@
         canvas3d: <Preset>{
             postprocessing: {
                 occlusion: { name: 'on', params: { samples: 32, radius: 6, bias: 1.4, blurKernelSize: 15, resolutionScale: 1 } },
-<<<<<<< HEAD
-                outline: { name: 'on', params: { scale: 1, threshold: 0.33, color: Color(0x000000), includeTransparent: true, } }
-=======
-                outline: { name: 'on', params: { scale: 1, threshold: 0.33, color: Color(0x000000) } },
+                outline: { name: 'on', params: { scale: 1, threshold: 0.33, color: Color(0x000000), includeTransparent: true, } },
                 shadow: { name: 'off', params: {} },
->>>>>>> 65310e52
             },
             renderer: {
                 ambientIntensity: 1.0,
