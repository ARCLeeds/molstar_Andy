/**
 * Copyright (c) 2017 mol* contributors, licensed under MIT, See LICENSE file for more info.
 *
 * @author David Sehnal <david.sehnal@gmail.com>
 */

import { Column, Table } from 'mol-data/db'
import { Segmentation } from 'mol-data/int'
import { mmCIF_Schema as mmCIF } from 'mol-io/reader/cif/schema/mmcif'
import { ElementSymbol } from '../../types'
<<<<<<< HEAD
import { Element } from '../../../structure'
import SortedRanges from 'mol-data/int/sorted-ranges';
=======
// import { Element } from '../../../structure'
import { ChainIndex, EntityIndex, ResidueIndex, ElementIndex } from '../../indexing';
>>>>>>> 9de8f2a1

export const AtomsSchema = {
    type_symbol: Column.Schema.Aliased<ElementSymbol>(mmCIF.atom_site.type_symbol),
    label_atom_id: mmCIF.atom_site.label_atom_id,
    auth_atom_id: mmCIF.atom_site.auth_atom_id,
    label_alt_id: mmCIF.atom_site.label_alt_id,
    pdbx_formal_charge: mmCIF.atom_site.pdbx_formal_charge
    // id, occupancy and B_iso_or_equiv are part of conformation
};

export type AtomsSchema = typeof AtomsSchema
export interface Atoms extends Table<AtomsSchema> { }

export const ResiduesSchema = {
    group_PDB: mmCIF.atom_site.group_PDB,
    label_comp_id: mmCIF.atom_site.label_comp_id,
    auth_comp_id: mmCIF.atom_site.auth_comp_id,
    label_seq_id: mmCIF.atom_site.label_seq_id,
    auth_seq_id: mmCIF.atom_site.auth_seq_id,
    pdbx_PDB_ins_code: mmCIF.atom_site.pdbx_PDB_ins_code
};
export type ResiduesSchema = typeof ResiduesSchema
export interface Residues extends Table<ResiduesSchema> { }

export const ChainsSchema = {
    label_asym_id: mmCIF.atom_site.label_asym_id,
    auth_asym_id: mmCIF.atom_site.auth_asym_id,
    label_entity_id: mmCIF.atom_site.label_entity_id
}
export type ChainsSchema = typeof ChainsSchema
export interface Chains extends Table<ChainsSchema> { }

export interface AtomicData {
    atoms: Atoms,
    residues: Residues,
    chains: Chains
}

export interface AtomicSegments {
    /** Maps residueIndex to a range of atoms [segments[rI], segments[rI + 1]) */
<<<<<<< HEAD
    residueSegments: Segmentation<Element>,
    /** Maps chainIndex to a range of atoms [segments[cI], segments[cI + 1]) */
    chainSegments: Segmentation<Element>,
=======
    residueAtomSegments: Segmentation<ElementIndex, ResidueIndex>,
    /**
     * Maps chainIndex to a range of atoms [segments[cI], segments[cI + 1]),
     *
     * residues of i-th chain are accessed like this:
     * const rI = residueAtomSegments.index, offsets = chainAtomSegments.offsets;
     * const start = rI[offsets[i]], const end = rI[offsets[i + 1] - 1] + 1;
     * for (let j = start; j < end; i++) { }
     */
    chainAtomSegments: Segmentation<ElementIndex, ChainIndex>,
    /**
     * bonded/connected stretches of polymer chains, i.e. a chain will be
     * broken into multiple polymer segments if there are missing residues
     */
    polymerAtomSegments: Segmentation<ElementIndex>

>>>>>>> 9de8f2a1
    // TODO: include entity segments?
}

export interface AtomicKeys {
    // TODO: include (lazily computed) "entity/chain/residue" indices?

    /** @returns index or -1 if not present. */
    getEntityKey(cI: ChainIndex): EntityIndex,

    /** @returns index or -1 if not present. */
    findChainKey(entityId: string, label_asym_id: string): ChainIndex,

    /**
     * Unique number for each of the residue. Also the index of the 1st occurence of this residue.
     * @returns index or -1 if not present.
     */
    findResidueKey(entityId: string, label_asym_id: string, label_comp_id: string, auth_seq_id: number, pdbx_PDB_ins_code: string): ResidueIndex
}

<<<<<<< HEAD
export interface AtomicRanges {
    polymerRanges: SortedRanges<Element>
    gapRanges: SortedRanges<Element>
}

type _Hierarchy = AtomicData & AtomicSegments & AtomicKeys & AtomicRanges
export interface AtomicHierarchy extends _Hierarchy { }
=======
type _Hierarchy = AtomicData & AtomicSegments & AtomicKeys
export interface AtomicHierarchy extends _Hierarchy { }

export namespace AtomicHierarchy {
    /** Start residue inclusive */
    export function chainStartResidueIndex(segs: AtomicSegments, cI: ChainIndex) {
        return segs.residueAtomSegments.index[segs.chainAtomSegments.offsets[cI]];
    }

    /** End residue exclusive */
    export function chainEndResidueIndexExcl(segs: AtomicSegments, cI: ChainIndex) {
        return segs.residueAtomSegments.index[segs.chainAtomSegments.offsets[cI + 1] - 1] + 1 as ResidueIndex;
    }
}
>>>>>>> 9de8f2a1
<|MERGE_RESOLUTION|>--- conflicted
+++ resolved
@@ -8,13 +8,8 @@
 import { Segmentation } from 'mol-data/int'
 import { mmCIF_Schema as mmCIF } from 'mol-io/reader/cif/schema/mmcif'
 import { ElementSymbol } from '../../types'
-<<<<<<< HEAD
-import { Element } from '../../../structure'
+import { ChainIndex, EntityIndex, ResidueIndex, ElementIndex } from '../../indexing';
 import SortedRanges from 'mol-data/int/sorted-ranges';
-=======
-// import { Element } from '../../../structure'
-import { ChainIndex, EntityIndex, ResidueIndex, ElementIndex } from '../../indexing';
->>>>>>> 9de8f2a1
 
 export const AtomsSchema = {
     type_symbol: Column.Schema.Aliased<ElementSymbol>(mmCIF.atom_site.type_symbol),
@@ -55,11 +50,6 @@
 
 export interface AtomicSegments {
     /** Maps residueIndex to a range of atoms [segments[rI], segments[rI + 1]) */
-<<<<<<< HEAD
-    residueSegments: Segmentation<Element>,
-    /** Maps chainIndex to a range of atoms [segments[cI], segments[cI + 1]) */
-    chainSegments: Segmentation<Element>,
-=======
     residueAtomSegments: Segmentation<ElementIndex, ResidueIndex>,
     /**
      * Maps chainIndex to a range of atoms [segments[cI], segments[cI + 1]),
@@ -70,13 +60,7 @@
      * for (let j = start; j < end; i++) { }
      */
     chainAtomSegments: Segmentation<ElementIndex, ChainIndex>,
-    /**
-     * bonded/connected stretches of polymer chains, i.e. a chain will be
-     * broken into multiple polymer segments if there are missing residues
-     */
-    polymerAtomSegments: Segmentation<ElementIndex>
 
->>>>>>> 9de8f2a1
     // TODO: include entity segments?
 }
 
@@ -96,16 +80,12 @@
     findResidueKey(entityId: string, label_asym_id: string, label_comp_id: string, auth_seq_id: number, pdbx_PDB_ins_code: string): ResidueIndex
 }
 
-<<<<<<< HEAD
 export interface AtomicRanges {
-    polymerRanges: SortedRanges<Element>
-    gapRanges: SortedRanges<Element>
+    polymerRanges: SortedRanges<ElementIndex>
+    gapRanges: SortedRanges<ElementIndex>
 }
 
 type _Hierarchy = AtomicData & AtomicSegments & AtomicKeys & AtomicRanges
-export interface AtomicHierarchy extends _Hierarchy { }
-=======
-type _Hierarchy = AtomicData & AtomicSegments & AtomicKeys
 export interface AtomicHierarchy extends _Hierarchy { }
 
 export namespace AtomicHierarchy {
@@ -118,5 +98,4 @@
     export function chainEndResidueIndexExcl(segs: AtomicSegments, cI: ChainIndex) {
         return segs.residueAtomSegments.index[segs.chainAtomSegments.offsets[cI + 1] - 1] + 1 as ResidueIndex;
     }
-}
->>>>>>> 9de8f2a1
+}