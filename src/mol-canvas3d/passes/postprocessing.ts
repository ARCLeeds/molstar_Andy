--- conflicted
+++ resolved
@@ -180,26 +180,18 @@
     readonly background: BackgroundPass;
 
     constructor(private readonly webgl: WebGLContext, assetManager: AssetManager, readonly drawPass: DrawPass) {
-<<<<<<< HEAD
-        const { colorTarget, transparentColorTarget, depthTextureOpaque, depthTextureTransparent } = drawPass;
-=======
-        const { colorTarget, depthTextureOpaque, depthTextureTransparent, packedDepth } = drawPass;
->>>>>>> b1b19726
+        const { colorTarget, transparentColorTarget, depthTextureOpaque, depthTextureTransparent, packedDepth } = drawPass;
         const width = colorTarget.getWidth();
         const height = colorTarget.getHeight();
 
         // needs to be linear for anti-aliasing pass
         this.target = webgl.createRenderTarget(width, height, false, 'uint8', 'linear');
 
-        this.ssao = new SsaoPass(webgl, width, height, packedDepth, depthTextureOpaque);
+        this.ssao = new SsaoPass(webgl, width, height, packedDepth, depthTextureOpaque, depthTextureTransparent);
         this.shadow = new ShadowPass(webgl, width, height, depthTextureOpaque);
         this.outline = new OutlinePass(webgl, width, height, depthTextureTransparent, depthTextureOpaque);
 
-<<<<<<< HEAD
-        this.renderable = getPostprocessingRenderable(webgl, colorTarget.texture, transparentColorTarget.texture, depthTextureOpaque, depthTextureTransparent, this.shadow.shadowsTarget.texture, this.outline.outlinesTarget.texture, this.ssao.ssaoDepthTexture, this.ssao.ssaoDepthTransparentTexture, true);
-=======
-        this.renderable = getPostprocessingRenderable(webgl, colorTarget.texture, depthTextureOpaque, this.shadow.target.texture, this.outline.target.texture, this.ssao.ssaoDepthTexture, true);
->>>>>>> b1b19726
+        this.renderable = getPostprocessingRenderable(webgl, colorTarget.texture, transparentColorTarget.texture, depthTextureOpaque, depthTextureTransparent, this.shadow.target.texture, this.outline.target.texture, this.ssao.ssaoDepthTexture, this.ssao.ssaoDepthTransparentTexture, true);
 
         this.background = new BackgroundPass(webgl, assetManager, width, height);
     }
