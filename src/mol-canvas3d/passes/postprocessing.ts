/**
 * Copyright (c) 2019-2024 mol* contributors, licensed under MIT, See LICENSE file for more info.
 *
 * @author Alexander Rose <alexander.rose@weirdbyte.de>
 * @author Áron Samuel Kovács <aron.kovacs@mail.muni.cz>
 * @author Ludovic Autin <ludovic.autin@gmail.com>
 */

import { CopyRenderable, createCopyRenderable, QuadSchema, QuadValues } from '../../mol-gl/compute/util';
import { TextureSpec, Values, UniformSpec, DefineSpec } from '../../mol-gl/renderable/schema';
import { ShaderCode } from '../../mol-gl/shader-code';
import { WebGLContext } from '../../mol-gl/webgl/context';
import { Texture } from '../../mol-gl/webgl/texture';
import { deepEqual, ValueCell } from '../../mol-util';
import { createComputeRenderItem } from '../../mol-gl/webgl/render-item';
import { createComputeRenderable, ComputeRenderable } from '../../mol-gl/renderable';
import { Mat4, Vec2, Vec3, Vec4 } from '../../mol-math/linear-algebra';
import { ParamDefinition as PD } from '../../mol-util/param-definition';
import { RenderTarget } from '../../mol-gl/webgl/render-target';
import { DrawPass } from './draw';
import { ICamera } from '../../mol-canvas3d/camera';
import { quad_vert } from '../../mol-gl/shader/quad.vert';
import { outlines_frag } from '../../mol-gl/shader/outlines.frag';
import { ssao_frag } from '../../mol-gl/shader/ssao.frag';
import { ssaoBlur_frag } from '../../mol-gl/shader/ssao-blur.frag';
import { postprocessing_frag } from '../../mol-gl/shader/postprocessing.frag';
import { Framebuffer } from '../../mol-gl/webgl/framebuffer';
import { Color } from '../../mol-util/color';
import { FxaaParams, FxaaPass } from './fxaa';
import { SmaaParams, SmaaPass } from './smaa';
import { isTimingMode } from '../../mol-util/debug';
import { BackgroundParams, BackgroundPass } from './background';
import { AssetManager } from '../../mol-util/assets';
import { Light } from '../../mol-gl/renderer';
import { shadows_frag } from '../../mol-gl/shader/shadows.frag';
import { CasParams, CasPass } from './cas';
<<<<<<< HEAD
import { DofParams } from './dof';
=======
import { BloomParams } from './bloom';
>>>>>>> d98350cf

export const OutlinesSchema = {
    ...QuadSchema,
    tDepthOpaque: TextureSpec('texture', 'rgba', 'ubyte', 'nearest'),
    tDepthTransparent: TextureSpec('texture', 'rgba', 'ubyte', 'nearest'),
    uTexSize: UniformSpec('v2'),

    dOrthographic: DefineSpec('number'),
    uNear: UniformSpec('f'),
    uFar: UniformSpec('f'),
    uInvProjection: UniformSpec('m4'),

    uOutlineThreshold: UniformSpec('f'),
    dTransparentOutline: DefineSpec('boolean'),
};
export type OutlinesRenderable = ComputeRenderable<Values<typeof OutlinesSchema>>

export function getOutlinesRenderable(ctx: WebGLContext, depthTextureOpaque: Texture, depthTextureTransparent: Texture, transparentOutline: boolean): OutlinesRenderable {
    const width = depthTextureOpaque.getWidth();
    const height = depthTextureOpaque.getHeight();

    const values: Values<typeof OutlinesSchema> = {
        ...QuadValues,
        tDepthOpaque: ValueCell.create(depthTextureOpaque),
        tDepthTransparent: ValueCell.create(depthTextureTransparent),
        uTexSize: ValueCell.create(Vec2.create(width, height)),

        dOrthographic: ValueCell.create(0),
        uNear: ValueCell.create(1),
        uFar: ValueCell.create(10000),
        uInvProjection: ValueCell.create(Mat4.identity()),

        uOutlineThreshold: ValueCell.create(0.33),
        dTransparentOutline: ValueCell.create(transparentOutline),
    };

    const schema = { ...OutlinesSchema };
    const shaderCode = ShaderCode('outlines', quad_vert, outlines_frag);
    const renderItem = createComputeRenderItem(ctx, 'triangles', shaderCode, schema, values);

    return createComputeRenderable(renderItem, values);
}

const ShadowsSchema = {
    ...QuadSchema,
    tDepth: TextureSpec('texture', 'rgba', 'ubyte', 'nearest'),
    uTexSize: UniformSpec('v2'),

    uProjection: UniformSpec('m4'),
    uInvProjection: UniformSpec('m4'),
    uBounds: UniformSpec('v4'),

    dOrthographic: DefineSpec('number'),
    uNear: UniformSpec('f'),
    uFar: UniformSpec('f'),

    dSteps: DefineSpec('number'),
    uMaxDistance: UniformSpec('f'),
    uTolerance: UniformSpec('f'),
    uBias: UniformSpec('f'),

    uLightDirection: UniformSpec('v3[]'),
    uLightColor: UniformSpec('v3[]'),
    dLightCount: DefineSpec('number'),
};
type ShadowsRenderable = ComputeRenderable<Values<typeof ShadowsSchema>>

function getShadowsRenderable(ctx: WebGLContext, depthTexture: Texture): ShadowsRenderable {
    const width = depthTexture.getWidth();
    const height = depthTexture.getHeight();

    const values: Values<typeof ShadowsSchema> = {
        ...QuadValues,
        tDepth: ValueCell.create(depthTexture),
        uTexSize: ValueCell.create(Vec2.create(width, height)),

        uProjection: ValueCell.create(Mat4.identity()),
        uInvProjection: ValueCell.create(Mat4.identity()),
        uBounds: ValueCell.create(Vec4()),

        dOrthographic: ValueCell.create(0),
        uNear: ValueCell.create(1),
        uFar: ValueCell.create(10000),

        dSteps: ValueCell.create(1),
        uMaxDistance: ValueCell.create(3.0),
        uTolerance: ValueCell.create(1.0),
        uBias: ValueCell.create(0.6),

        uLightDirection: ValueCell.create([]),
        uLightColor: ValueCell.create([]),
        dLightCount: ValueCell.create(0),
    };

    const schema = { ...ShadowsSchema };
    const shaderCode = ShaderCode('shadows', quad_vert, shadows_frag);
    const renderItem = createComputeRenderItem(ctx, 'triangles', shaderCode, schema, values);

    return createComputeRenderable(renderItem, values);
}

const SsaoSchema = {
    ...QuadSchema,
    tDepth: TextureSpec('texture', 'rgba', 'ubyte', 'nearest'),
    tDepthHalf: TextureSpec('texture', 'rgba', 'ubyte', 'nearest'),
    tDepthQuarter: TextureSpec('texture', 'rgba', 'ubyte', 'nearest'),

    uSamples: UniformSpec('v3[]'),
    dNSamples: DefineSpec('number'),

    uProjection: UniformSpec('m4'),
    uInvProjection: UniformSpec('m4'),
    uBounds: UniformSpec('v4'),

    uTexSize: UniformSpec('v2'),

    uRadius: UniformSpec('f'),
    uBias: UniformSpec('f'),

    dMultiScale: DefineSpec('boolean'),
    dLevels: DefineSpec('number'),
    uLevelRadius: UniformSpec('f[]'),
    uLevelBias: UniformSpec('f[]'),
    uNearThreshold: UniformSpec('f'),
    uFarThreshold: UniformSpec('f'),
};

type SsaoRenderable = ComputeRenderable<Values<typeof SsaoSchema>>

function getSsaoRenderable(ctx: WebGLContext, depthTexture: Texture, depthHalfTexture: Texture, depthQuarterTexture: Texture): SsaoRenderable {
    const values: Values<typeof SsaoSchema> = {
        ...QuadValues,
        tDepth: ValueCell.create(depthTexture),
        tDepthHalf: ValueCell.create(depthHalfTexture),
        tDepthQuarter: ValueCell.create(depthQuarterTexture),

        uSamples: ValueCell.create(getSamples(32)),
        dNSamples: ValueCell.create(32),

        uProjection: ValueCell.create(Mat4.identity()),
        uInvProjection: ValueCell.create(Mat4.identity()),
        uBounds: ValueCell.create(Vec4()),

        uTexSize: ValueCell.create(Vec2.create(ctx.gl.drawingBufferWidth, ctx.gl.drawingBufferHeight)),

        uRadius: ValueCell.create(Math.pow(2, 5)),
        uBias: ValueCell.create(0.8),

        dMultiScale: ValueCell.create(false),
        dLevels: ValueCell.create(3),
        uLevelRadius: ValueCell.create([Math.pow(2, 2), Math.pow(2, 5), Math.pow(2, 8)]),
        uLevelBias: ValueCell.create([0.8, 0.8, 0.8]),
        uNearThreshold: ValueCell.create(10.0),
        uFarThreshold: ValueCell.create(1500.0),
    };

    const schema = { ...SsaoSchema };
    const shaderCode = ShaderCode('ssao', quad_vert, ssao_frag);
    const renderItem = createComputeRenderItem(ctx, 'triangles', shaderCode, schema, values);

    return createComputeRenderable(renderItem, values);
}

const SsaoBlurSchema = {
    ...QuadSchema,
    tSsaoDepth: TextureSpec('texture', 'rgba', 'ubyte', 'nearest'),
    uTexSize: UniformSpec('v2'),

    uKernel: UniformSpec('f[]'),
    dOcclusionKernelSize: DefineSpec('number'),

    uBlurDirectionX: UniformSpec('f'),
    uBlurDirectionY: UniformSpec('f'),

    uInvProjection: UniformSpec('m4'),
    uNear: UniformSpec('f'),
    uFar: UniformSpec('f'),
    uBounds: UniformSpec('v4'),
    dOrthographic: DefineSpec('number'),
};

type SsaoBlurRenderable = ComputeRenderable<Values<typeof SsaoBlurSchema>>

function getSsaoBlurRenderable(ctx: WebGLContext, ssaoDepthTexture: Texture, direction: 'horizontal' | 'vertical'): SsaoBlurRenderable {
    const values: Values<typeof SsaoBlurSchema> = {
        ...QuadValues,
        tSsaoDepth: ValueCell.create(ssaoDepthTexture),
        uTexSize: ValueCell.create(Vec2.create(ssaoDepthTexture.getWidth(), ssaoDepthTexture.getHeight())),

        uKernel: ValueCell.create(getBlurKernel(15)),
        dOcclusionKernelSize: ValueCell.create(15),

        uBlurDirectionX: ValueCell.create(direction === 'horizontal' ? 1 : 0),
        uBlurDirectionY: ValueCell.create(direction === 'vertical' ? 1 : 0),

        uInvProjection: ValueCell.create(Mat4.identity()),
        uNear: ValueCell.create(0.0),
        uFar: ValueCell.create(10000.0),
        uBounds: ValueCell.create(Vec4()),
        dOrthographic: ValueCell.create(0),
    };

    const schema = { ...SsaoBlurSchema };
    const shaderCode = ShaderCode('ssao_blur', quad_vert, ssaoBlur_frag);
    const renderItem = createComputeRenderItem(ctx, 'triangles', shaderCode, schema, values);

    return createComputeRenderable(renderItem, values);
}

function getBlurKernel(kernelSize: number): number[] {
    const sigma = kernelSize / 3.0;
    const halfKernelSize = Math.floor((kernelSize + 1) / 2);

    const kernel = [];
    for (let x = 0; x < halfKernelSize; x++) {
        kernel.push((1.0 / ((Math.sqrt(2 * Math.PI)) * sigma)) * Math.exp(-x * x / (2 * sigma * sigma)));
    }

    return kernel;
}

const RandomHemisphereVector: Vec3[] = [];
for (let i = 0; i < 256; i++) {
    const v = Vec3();
    v[0] = Math.random() * 2.0 - 1.0;
    v[1] = Math.random() * 2.0 - 1.0;
    v[2] = Math.random();
    Vec3.normalize(v, v);
    Vec3.scale(v, v, Math.random());
    RandomHemisphereVector.push(v);
}

function getSamples(nSamples: number): number[] {
    const samples = [];
    for (let i = 0; i < nSamples; i++) {
        let scale = (i * i + 2.0 * i + 1) / (nSamples * nSamples);
        scale = 0.1 + scale * (1.0 - 0.1);

        samples.push(RandomHemisphereVector[i][0] * scale);
        samples.push(RandomHemisphereVector[i][1] * scale);
        samples.push(RandomHemisphereVector[i][2] * scale);
    }

    return samples;
}

const PostprocessingSchema = {
    ...QuadSchema,
    tSsaoDepth: TextureSpec('texture', 'rgba', 'ubyte', 'nearest'),
    tColor: TextureSpec('texture', 'rgba', 'ubyte', 'nearest'),
    tDepthOpaque: TextureSpec('texture', 'rgba', 'ubyte', 'nearest'),
    tDepthTransparent: TextureSpec('texture', 'rgba', 'ubyte', 'nearest'),
    tShadows: TextureSpec('texture', 'rgba', 'ubyte', 'nearest'),
    tOutlines: TextureSpec('texture', 'rgba', 'ubyte', 'nearest'),
    uTexSize: UniformSpec('v2'),

    dOrthographic: DefineSpec('number'),
    uNear: UniformSpec('f'),
    uFar: UniformSpec('f'),
    uFogNear: UniformSpec('f'),
    uFogFar: UniformSpec('f'),
    uFogColor: UniformSpec('v3'),
    uOutlineColor: UniformSpec('v3'),
    uOcclusionColor: UniformSpec('v3'),
    uTransparentBackground: UniformSpec('b'),

    dOcclusionEnable: DefineSpec('boolean'),
    uOcclusionOffset: UniformSpec('v2'),

    dShadowEnable: DefineSpec('boolean'),

    dOutlineEnable: DefineSpec('boolean'),
    dOutlineScale: DefineSpec('number'),
    dTransparentOutline: DefineSpec('boolean'),
};
type PostprocessingRenderable = ComputeRenderable<Values<typeof PostprocessingSchema>>

function getPostprocessingRenderable(ctx: WebGLContext, colorTexture: Texture, depthTextureOpaque: Texture, depthTextureTransparent: Texture, shadowsTexture: Texture, outlinesTexture: Texture, ssaoDepthTexture: Texture, transparentOutline: boolean): PostprocessingRenderable {
    const values: Values<typeof PostprocessingSchema> = {
        ...QuadValues,
        tSsaoDepth: ValueCell.create(ssaoDepthTexture),
        tColor: ValueCell.create(colorTexture),
        tDepthOpaque: ValueCell.create(depthTextureOpaque),
        tDepthTransparent: ValueCell.create(depthTextureTransparent),
        tShadows: ValueCell.create(shadowsTexture),
        tOutlines: ValueCell.create(outlinesTexture),
        uTexSize: ValueCell.create(Vec2.create(colorTexture.getWidth(), colorTexture.getHeight())),

        dOrthographic: ValueCell.create(0),
        uNear: ValueCell.create(1),
        uFar: ValueCell.create(10000),
        uFogNear: ValueCell.create(10000),
        uFogFar: ValueCell.create(10000),
        uFogColor: ValueCell.create(Vec3.create(1, 1, 1)),
        uOutlineColor: ValueCell.create(Vec3.create(0, 0, 0)),
        uOcclusionColor: ValueCell.create(Vec3.create(0, 0, 0)),
        uTransparentBackground: ValueCell.create(false),

        dOcclusionEnable: ValueCell.create(true),
        uOcclusionOffset: ValueCell.create(Vec2.create(0, 0)),

        dShadowEnable: ValueCell.create(false),

        dOutlineEnable: ValueCell.create(false),
        dOutlineScale: ValueCell.create(1),
        dTransparentOutline: ValueCell.create(transparentOutline),
    };

    const schema = { ...PostprocessingSchema };
    const shaderCode = ShaderCode('postprocessing', quad_vert, postprocessing_frag);
    const renderItem = createComputeRenderItem(ctx, 'triangles', shaderCode, schema, values);

    return createComputeRenderable(renderItem, values);
}

export const PostprocessingParams = {
    occlusion: PD.MappedStatic('on', {
        on: PD.Group({
            samples: PD.Numeric(32, { min: 1, max: 256, step: 1 }),
            multiScale: PD.MappedStatic('off', {
                on: PD.Group({
                    levels: PD.ObjectList({
                        radius: PD.Numeric(5, { min: 0, max: 20, step: 0.1 }, { description: 'Final occlusion radius is 2^x' }),
                        bias: PD.Numeric(1, { min: 0, max: 3, step: 0.1 }),
                    }, o => `${o.radius}, ${o.bias}`, { defaultValue: [
                        { radius: 2, bias: 1 },
                        { radius: 5, bias: 1 },
                        { radius: 8, bias: 1 },
                        { radius: 11, bias: 1 },
                    ] }),
                    nearThreshold: PD.Numeric(10, { min: 0, max: 50, step: 1 }),
                    farThreshold: PD.Numeric(1500, { min: 0, max: 10000, step: 100 }),
                }),
                off: PD.Group({})
            }, { cycle: true }),
            radius: PD.Numeric(5, { min: 0, max: 20, step: 0.1 }, { description: 'Final occlusion radius is 2^x', hideIf: p => p?.multiScale.name === 'on' }),
            bias: PD.Numeric(0.8, { min: 0, max: 3, step: 0.1 }),
            blurKernelSize: PD.Numeric(15, { min: 1, max: 25, step: 2 }),
            resolutionScale: PD.Numeric(1, { min: 0.1, max: 1, step: 0.05 }, { description: 'Adjust resolution of occlusion calculation' }),
            color: PD.Color(Color(0x000000)),
        }),
        off: PD.Group({})
    }, { cycle: true, description: 'Darken occluded crevices with the ambient occlusion effect' }),
    shadow: PD.MappedStatic('off', {
        on: PD.Group({
            steps: PD.Numeric(1, { min: 1, max: 64, step: 1 }),
            bias: PD.Numeric(0.6, { min: 0.0, max: 1.0, step: 0.01 }),
            maxDistance: PD.Numeric(3, { min: 0, max: 256, step: 1 }),
            tolerance: PD.Numeric(1.0, { min: 0.0, max: 10.0, step: 0.1 }),
        }),
        off: PD.Group({})
    }, { cycle: true, description: 'Simplistic shadows' }),
    outline: PD.MappedStatic('off', {
        on: PD.Group({
            scale: PD.Numeric(1, { min: 1, max: 5, step: 1 }),
            threshold: PD.Numeric(0.33, { min: 0.01, max: 1, step: 0.01 }),
            color: PD.Color(Color(0x000000)),
            includeTransparent: PD.Boolean(true, { description: 'Whether to show outline for transparent objects' }),
        }),
        off: PD.Group({})
    }, { cycle: true, description: 'Draw outline around 3D objects' }),
    dof: PD.MappedStatic('off', {
        on: PD.Group(DofParams),
        off: PD.Group({})
    }, { cycle: true, description: 'DOF' }),
    antialiasing: PD.MappedStatic('smaa', {
        fxaa: PD.Group(FxaaParams),
        smaa: PD.Group(SmaaParams),
        off: PD.Group({})
    }, { options: [['fxaa', 'FXAA'], ['smaa', 'SMAA'], ['off', 'Off']], description: 'Smooth pixel edges' }),
    sharpening: PD.MappedStatic('off', {
        on: PD.Group(CasParams),
        off: PD.Group({})
    }, { cycle: true, description: 'Contrast Adaptive Sharpening' }),
    background: PD.Group(BackgroundParams, { isFlat: true }),
    bloom: PD.MappedStatic('on', {
        on: PD.Group(BloomParams),
        off: PD.Group({})
    }, { cycle: true, description: 'Bloom' }),
};

export type PostprocessingProps = PD.Values<typeof PostprocessingParams>

type Levels = {
    count: number
    radius: number[]
    bias: number[]
}

function getLevels(props: { radius: number, bias: number }[], levels?: Levels): Levels {
    const count = props.length;
    const { radius, bias } = levels || {
        radius: (new Array(count * 3)).fill(0),
        bias: (new Array(count * 3)).fill(0),
    };
    props = props.slice().sort((a, b) => a.radius - b.radius);
    for (let i = 0; i < count; ++i) {
        const p = props[i];
        radius[i] = Math.pow(2, p.radius);
        bias[i] = p.bias;
    }
    return { count, radius, bias };
}

export class PostprocessingPass {
    static isEnabled(props: PostprocessingProps) {
        return props.occlusion.name === 'on' || props.shadow.name === 'on' || props.outline.name === 'on' || props.background.variant.name !== 'off';
    }

    static isTransparentOutlineEnabled(props: PostprocessingProps) {
        return props.outline.name === 'on' && props.outline.params.includeTransparent;
    }

    readonly target: RenderTarget;

    private readonly outlinesTarget: RenderTarget;
    private readonly outlinesRenderable: OutlinesRenderable;

    private readonly shadowsTarget: RenderTarget;
    private readonly shadowsRenderable: ShadowsRenderable;

    private readonly ssaoFramebuffer: Framebuffer;
    private readonly ssaoBlurFirstPassFramebuffer: Framebuffer;
    private readonly ssaoBlurSecondPassFramebuffer: Framebuffer;

    private readonly downsampledDepthTarget: RenderTarget;
    private readonly downsampleDepthRenderable: CopyRenderable;

    private readonly depthHalfTarget: RenderTarget;
    private readonly depthHalfRenderable: CopyRenderable;

    private readonly depthQuarterTarget: RenderTarget;
    private readonly depthQuarterRenderable: CopyRenderable;

    private readonly ssaoDepthTexture: Texture;
    private readonly ssaoDepthBlurProxyTexture: Texture;

    private readonly ssaoRenderable: SsaoRenderable;
    private readonly ssaoBlurFirstPassRenderable: SsaoBlurRenderable;
    private readonly ssaoBlurSecondPassRenderable: SsaoBlurRenderable;

    private nSamples: number;
    private blurKernelSize: number;

    private readonly renderable: PostprocessingRenderable;

    private ssaoScale: number;
    private calcSsaoScale(resolutionScale: number) {
        // downscale ssao for high pixel-ratios
        return Math.min(1, 1 / this.webgl.pixelRatio) * resolutionScale;
    }

    private levels: { radius: number, bias: number }[];

    private readonly bgColor = Vec3();
    readonly background: BackgroundPass;

    constructor(private readonly webgl: WebGLContext, assetManager: AssetManager, private readonly drawPass: DrawPass) {
        const { colorTarget, depthTextureTransparent, depthTextureOpaque } = drawPass;
        const width = colorTarget.getWidth();
        const height = colorTarget.getHeight();

        this.nSamples = 1;
        this.blurKernelSize = 1;
        this.ssaoScale = this.calcSsaoScale(1);
        this.levels = [];

        // needs to be linear for anti-aliasing pass
        this.target = webgl.createRenderTarget(width, height, false, 'uint8', 'linear');

        this.outlinesTarget = webgl.createRenderTarget(width, height, false);
        this.outlinesRenderable = getOutlinesRenderable(webgl, depthTextureOpaque, depthTextureTransparent, true);

        this.shadowsTarget = webgl.createRenderTarget(width, height, false);
        this.shadowsRenderable = getShadowsRenderable(webgl, depthTextureOpaque);

        this.ssaoFramebuffer = webgl.resources.framebuffer();
        this.ssaoBlurFirstPassFramebuffer = webgl.resources.framebuffer();
        this.ssaoBlurSecondPassFramebuffer = webgl.resources.framebuffer();

        const sw = Math.floor(width * this.ssaoScale);
        const sh = Math.floor(height * this.ssaoScale);

        const hw = Math.max(1, Math.floor(sw * 0.5));
        const hh = Math.max(1, Math.floor(sh * 0.5));

        const qw = Math.max(1, Math.floor(sw * 0.25));
        const qh = Math.max(1, Math.floor(sh * 0.25));

        this.downsampledDepthTarget = drawPass.packedDepth
            ? webgl.createRenderTarget(sw, sh, false, 'uint8', 'nearest', 'rgba')
            : webgl.createRenderTarget(sw, sh, false, 'float32', 'nearest', webgl.isWebGL2 ? 'alpha' : 'rgba');
        this.downsampleDepthRenderable = createCopyRenderable(webgl, depthTextureOpaque);

        const depthTexture = this.ssaoScale === 1 ? depthTextureOpaque : this.downsampledDepthTarget.texture;

        this.depthHalfTarget = drawPass.packedDepth
            ? webgl.createRenderTarget(hw, hh, false, 'uint8', 'nearest', 'rgba')
            : webgl.createRenderTarget(hw, hh, false, 'float32', 'nearest', webgl.isWebGL2 ? 'alpha' : 'rgba');
        this.depthHalfRenderable = createCopyRenderable(webgl, depthTexture);

        this.depthQuarterTarget = drawPass.packedDepth
            ? webgl.createRenderTarget(qw, qh, false, 'uint8', 'nearest', 'rgba')
            : webgl.createRenderTarget(qw, qh, false, 'float32', 'nearest', webgl.isWebGL2 ? 'alpha' : 'rgba');
        this.depthQuarterRenderable = createCopyRenderable(webgl, this.depthHalfTarget.texture);

        this.ssaoDepthTexture = webgl.resources.texture('image-uint8', 'rgba', 'ubyte', 'nearest');
        this.ssaoDepthTexture.define(sw, sh);
        this.ssaoDepthTexture.attachFramebuffer(this.ssaoFramebuffer, 'color0');

        this.ssaoDepthBlurProxyTexture = webgl.resources.texture('image-uint8', 'rgba', 'ubyte', 'nearest');
        this.ssaoDepthBlurProxyTexture.define(sw, sh);
        this.ssaoDepthBlurProxyTexture.attachFramebuffer(this.ssaoBlurFirstPassFramebuffer, 'color0');

        this.ssaoDepthTexture.attachFramebuffer(this.ssaoBlurSecondPassFramebuffer, 'color0');

        this.ssaoRenderable = getSsaoRenderable(webgl, depthTexture, this.depthHalfTarget.texture, this.depthQuarterTarget.texture);
        this.ssaoBlurFirstPassRenderable = getSsaoBlurRenderable(webgl, this.ssaoDepthTexture, 'horizontal');
        this.ssaoBlurSecondPassRenderable = getSsaoBlurRenderable(webgl, this.ssaoDepthBlurProxyTexture, 'vertical');
        this.renderable = getPostprocessingRenderable(webgl, colorTarget.texture, depthTextureOpaque, depthTextureTransparent, this.shadowsTarget.texture, this.outlinesTarget.texture, this.ssaoDepthTexture, true);

        this.background = new BackgroundPass(webgl, assetManager, width, height);
    }

    setSize(width: number, height: number) {
        const [w, h] = this.renderable.values.uTexSize.ref.value;
        const ssaoScale = this.calcSsaoScale(1);

        if (width !== w || height !== h || this.ssaoScale !== ssaoScale) {
            this.ssaoScale = ssaoScale;

            this.target.setSize(width, height);
            this.outlinesTarget.setSize(width, height);
            this.shadowsTarget.setSize(width, height);

            const sw = Math.floor(width * this.ssaoScale);
            const sh = Math.floor(height * this.ssaoScale);
            this.downsampledDepthTarget.setSize(sw, sh);
            this.ssaoDepthTexture.define(sw, sh);
            this.ssaoDepthBlurProxyTexture.define(sw, sh);

            const hw = Math.max(1, Math.floor(sw * 0.5));
            const hh = Math.max(1, Math.floor(sh * 0.5));
            this.depthHalfTarget.setSize(hw, hh);

            const qw = Math.max(1, Math.floor(sw * 0.25));
            const qh = Math.max(1, Math.floor(sh * 0.25));
            this.depthQuarterTarget.setSize(qw, qh);

            ValueCell.update(this.renderable.values.uTexSize, Vec2.set(this.renderable.values.uTexSize.ref.value, width, height));
            ValueCell.update(this.outlinesRenderable.values.uTexSize, Vec2.set(this.outlinesRenderable.values.uTexSize.ref.value, width, height));
            ValueCell.update(this.shadowsRenderable.values.uTexSize, Vec2.set(this.shadowsRenderable.values.uTexSize.ref.value, width, height));
            ValueCell.update(this.downsampleDepthRenderable.values.uTexSize, Vec2.set(this.downsampleDepthRenderable.values.uTexSize.ref.value, sw, sh));
            ValueCell.update(this.depthHalfRenderable.values.uTexSize, Vec2.set(this.depthHalfRenderable.values.uTexSize.ref.value, hw, hh));
            ValueCell.update(this.depthQuarterRenderable.values.uTexSize, Vec2.set(this.depthQuarterRenderable.values.uTexSize.ref.value, qw, qh));
            ValueCell.update(this.ssaoRenderable.values.uTexSize, Vec2.set(this.ssaoRenderable.values.uTexSize.ref.value, sw, sh));
            ValueCell.update(this.ssaoBlurFirstPassRenderable.values.uTexSize, Vec2.set(this.ssaoBlurFirstPassRenderable.values.uTexSize.ref.value, sw, sh));
            ValueCell.update(this.ssaoBlurSecondPassRenderable.values.uTexSize, Vec2.set(this.ssaoBlurSecondPassRenderable.values.uTexSize.ref.value, sw, sh));

            const depthTexture = this.ssaoScale === 1 ? this.drawPass.depthTextureOpaque : this.downsampledDepthTarget.texture;
            ValueCell.update(this.depthHalfRenderable.values.tColor, depthTexture);
            ValueCell.update(this.ssaoRenderable.values.tDepth, depthTexture);

            this.depthHalfRenderable.update();
            this.ssaoRenderable.update();

            this.background.setSize(width, height);
        }
    }

    updateState(camera: ICamera, transparentBackground: boolean, backgroundColor: Color, props: PostprocessingProps, light: Light) {
        let needsUpdateShadows = false;
        let needsUpdateMain = false;
        let needsUpdateSsao = false;
        let needsUpdateSsaoBlur = false;
        let needsUpdateDepthHalf = false;
        let needsUpdateOutlines = false;

        const orthographic = camera.state.mode === 'orthographic' ? 1 : 0;
        const outlinesEnabled = props.outline.name === 'on';
        const shadowsEnabled = props.shadow.name === 'on';
        const occlusionEnabled = props.occlusion.name === 'on';

        const invProjection = Mat4.identity();
        Mat4.invert(invProjection, camera.projection);

        const [w, h] = this.renderable.values.uTexSize.ref.value;
        const v = camera.viewport;

        if (props.occlusion.name === 'on') {
            ValueCell.update(this.ssaoRenderable.values.uProjection, camera.projection);
            ValueCell.update(this.ssaoRenderable.values.uInvProjection, invProjection);

            const b = this.ssaoRenderable.values.uBounds;
            const s = this.ssaoScale;
            Vec4.set(b.ref.value,
                Math.floor(v.x * s) / (w * s),
                Math.floor(v.y * s) / (h * s),
                Math.ceil((v.x + v.width) * s) / (w * s),
                Math.ceil((v.y + v.height) * s) / (h * s)
            );
            ValueCell.update(b, b.ref.value);
            ValueCell.update(this.ssaoBlurFirstPassRenderable.values.uBounds, b.ref.value);
            ValueCell.update(this.ssaoBlurSecondPassRenderable.values.uBounds, b.ref.value);

            ValueCell.updateIfChanged(this.ssaoBlurFirstPassRenderable.values.uNear, camera.near);
            ValueCell.updateIfChanged(this.ssaoBlurSecondPassRenderable.values.uNear, camera.near);

            ValueCell.updateIfChanged(this.ssaoBlurFirstPassRenderable.values.uFar, camera.far);
            ValueCell.updateIfChanged(this.ssaoBlurSecondPassRenderable.values.uFar, camera.far);

            ValueCell.update(this.ssaoBlurFirstPassRenderable.values.uInvProjection, invProjection);
            ValueCell.update(this.ssaoBlurSecondPassRenderable.values.uInvProjection, invProjection);

            if (this.ssaoBlurFirstPassRenderable.values.dOrthographic.ref.value !== orthographic) {
                needsUpdateSsaoBlur = true;
                ValueCell.update(this.ssaoBlurFirstPassRenderable.values.dOrthographic, orthographic);
                ValueCell.update(this.ssaoBlurSecondPassRenderable.values.dOrthographic, orthographic);
            }

            if (this.nSamples !== props.occlusion.params.samples) {
                needsUpdateSsao = true;

                this.nSamples = props.occlusion.params.samples;
                ValueCell.update(this.ssaoRenderable.values.uSamples, getSamples(this.nSamples));
                ValueCell.updateIfChanged(this.ssaoRenderable.values.dNSamples, this.nSamples);
            }

            const multiScale = props.occlusion.params.multiScale.name === 'on';
            if (this.ssaoRenderable.values.dMultiScale.ref.value !== multiScale) {
                needsUpdateSsao = true;
                ValueCell.update(this.ssaoRenderable.values.dMultiScale, multiScale);
            }

            if (props.occlusion.params.multiScale.name === 'on') {
                const mp = props.occlusion.params.multiScale.params;
                if (!deepEqual(this.levels, mp.levels)) {
                    needsUpdateSsao = true;

                    this.levels = mp.levels;
                    const levels = getLevels(mp.levels);
                    ValueCell.updateIfChanged(this.ssaoRenderable.values.dLevels, levels.count);

                    ValueCell.update(this.ssaoRenderable.values.uLevelRadius, levels.radius);
                    ValueCell.update(this.ssaoRenderable.values.uLevelBias, levels.bias);
                }
                ValueCell.updateIfChanged(this.ssaoRenderable.values.uNearThreshold, mp.nearThreshold);
                ValueCell.updateIfChanged(this.ssaoRenderable.values.uFarThreshold, mp.farThreshold);
            } else {
                ValueCell.updateIfChanged(this.ssaoRenderable.values.uRadius, Math.pow(2, props.occlusion.params.radius));
            }
            ValueCell.updateIfChanged(this.ssaoRenderable.values.uBias, props.occlusion.params.bias);

            if (this.blurKernelSize !== props.occlusion.params.blurKernelSize) {
                needsUpdateSsaoBlur = true;

                this.blurKernelSize = props.occlusion.params.blurKernelSize;
                const kernel = getBlurKernel(this.blurKernelSize);

                ValueCell.update(this.ssaoBlurFirstPassRenderable.values.uKernel, kernel);
                ValueCell.update(this.ssaoBlurSecondPassRenderable.values.uKernel, kernel);
                ValueCell.update(this.ssaoBlurFirstPassRenderable.values.dOcclusionKernelSize, this.blurKernelSize);
                ValueCell.update(this.ssaoBlurSecondPassRenderable.values.dOcclusionKernelSize, this.blurKernelSize);
            }

            const ssaoScale = this.calcSsaoScale(props.occlusion.params.resolutionScale);
            if (this.ssaoScale !== ssaoScale) {
                needsUpdateSsao = true;
                needsUpdateDepthHalf = true;

                this.ssaoScale = ssaoScale;

                const sw = Math.floor(w * this.ssaoScale);
                const sh = Math.floor(h * this.ssaoScale);
                this.downsampledDepthTarget.setSize(sw, sh);
                this.ssaoDepthTexture.define(sw, sh);
                this.ssaoDepthBlurProxyTexture.define(sw, sh);

                const hw = Math.floor(sw * 0.5);
                const hh = Math.floor(sh * 0.5);
                this.depthHalfTarget.setSize(hw, hh);

                const qw = Math.floor(sw * 0.25);
                const qh = Math.floor(sh * 0.25);
                this.depthQuarterTarget.setSize(qw, qh);

                const depthTexture = this.ssaoScale === 1 ? this.drawPass.depthTextureOpaque : this.downsampledDepthTarget.texture;
                ValueCell.update(this.depthHalfRenderable.values.tColor, depthTexture);
                ValueCell.update(this.ssaoRenderable.values.tDepth, depthTexture);

                ValueCell.update(this.ssaoRenderable.values.tDepthHalf, this.depthHalfTarget.texture);
                ValueCell.update(this.ssaoRenderable.values.tDepthQuarter, this.depthQuarterTarget.texture);

                ValueCell.update(this.downsampleDepthRenderable.values.uTexSize, Vec2.set(this.downsampleDepthRenderable.values.uTexSize.ref.value, sw, sh));
                ValueCell.update(this.depthHalfRenderable.values.uTexSize, Vec2.set(this.depthHalfRenderable.values.uTexSize.ref.value, hw, hh));
                ValueCell.update(this.depthQuarterRenderable.values.uTexSize, Vec2.set(this.depthQuarterRenderable.values.uTexSize.ref.value, qw, qh));
                ValueCell.update(this.ssaoRenderable.values.uTexSize, Vec2.set(this.ssaoRenderable.values.uTexSize.ref.value, sw, sh));
                ValueCell.update(this.ssaoBlurFirstPassRenderable.values.uTexSize, Vec2.set(this.ssaoBlurFirstPassRenderable.values.uTexSize.ref.value, sw, sh));
                ValueCell.update(this.ssaoBlurSecondPassRenderable.values.uTexSize, Vec2.set(this.ssaoBlurSecondPassRenderable.values.uTexSize.ref.value, sw, sh));
            }

            ValueCell.update(this.renderable.values.uOcclusionColor, Color.toVec3Normalized(this.renderable.values.uOcclusionColor.ref.value, props.occlusion.params.color));
        }

        if (props.shadow.name === 'on') {
            ValueCell.update(this.shadowsRenderable.values.uProjection, camera.projection);
            ValueCell.update(this.shadowsRenderable.values.uInvProjection, invProjection);

            Vec4.set(this.shadowsRenderable.values.uBounds.ref.value,
                v.x / w,
                v.y / h,
                (v.x + v.width) / w,
                (v.y + v.height) / h
            );
            ValueCell.update(this.shadowsRenderable.values.uBounds, this.shadowsRenderable.values.uBounds.ref.value);

            ValueCell.updateIfChanged(this.shadowsRenderable.values.uNear, camera.near);
            ValueCell.updateIfChanged(this.shadowsRenderable.values.uFar, camera.far);
            if (this.shadowsRenderable.values.dOrthographic.ref.value !== orthographic) {
                ValueCell.update(this.shadowsRenderable.values.dOrthographic, orthographic);
                needsUpdateShadows = true;
            }

            ValueCell.updateIfChanged(this.shadowsRenderable.values.uMaxDistance, props.shadow.params.maxDistance);
            ValueCell.updateIfChanged(this.shadowsRenderable.values.uTolerance, props.shadow.params.tolerance);
            ValueCell.updateIfChanged(this.shadowsRenderable.values.uBias, props.shadow.params.bias);
            if (this.shadowsRenderable.values.dSteps.ref.value !== props.shadow.params.steps) {
                ValueCell.update(this.shadowsRenderable.values.dSteps, props.shadow.params.steps);
                needsUpdateShadows = true;
            }

            ValueCell.update(this.shadowsRenderable.values.uLightDirection, light.direction);
            ValueCell.update(this.shadowsRenderable.values.uLightColor, light.color);
            if (this.shadowsRenderable.values.dLightCount.ref.value !== light.count) {
                ValueCell.update(this.shadowsRenderable.values.dLightCount, light.count);
                needsUpdateShadows = true;
            }
        }

        if (props.outline.name === 'on') {
            const transparentOutline = props.outline.params.includeTransparent ?? true;
            const outlineScale = Math.max(1, Math.round(props.outline.params.scale * this.webgl.pixelRatio)) - 1;
            const outlineThreshold = 50 * props.outline.params.threshold * this.webgl.pixelRatio;

            ValueCell.updateIfChanged(this.outlinesRenderable.values.uNear, camera.near);
            ValueCell.updateIfChanged(this.outlinesRenderable.values.uFar, camera.far);
            ValueCell.update(this.outlinesRenderable.values.uInvProjection, invProjection);
            if (this.outlinesRenderable.values.dTransparentOutline.ref.value !== transparentOutline) {
                needsUpdateOutlines = true;
                ValueCell.update(this.outlinesRenderable.values.dTransparentOutline, transparentOutline);
            }
            if (this.outlinesRenderable.values.dOrthographic.ref.value !== orthographic) {
                needsUpdateOutlines = true;
                ValueCell.update(this.outlinesRenderable.values.dOrthographic, orthographic);
            }
            ValueCell.updateIfChanged(this.outlinesRenderable.values.uOutlineThreshold, outlineThreshold);

            ValueCell.update(this.renderable.values.uOutlineColor, Color.toVec3Normalized(this.renderable.values.uOutlineColor.ref.value, props.outline.params.color));

            if (this.renderable.values.dOutlineScale.ref.value !== outlineScale) {
                needsUpdateMain = true;
                ValueCell.update(this.renderable.values.dOutlineScale, outlineScale);
            }
            if (this.renderable.values.dTransparentOutline.ref.value !== transparentOutline) {
                needsUpdateMain = true;
                ValueCell.update(this.renderable.values.dTransparentOutline, transparentOutline);
            }
        }

        ValueCell.updateIfChanged(this.renderable.values.uFar, camera.far);
        ValueCell.updateIfChanged(this.renderable.values.uNear, camera.near);
        ValueCell.updateIfChanged(this.renderable.values.uFogFar, camera.fogFar);
        ValueCell.updateIfChanged(this.renderable.values.uFogNear, camera.fogNear);
        ValueCell.update(this.renderable.values.uFogColor, Color.toVec3Normalized(this.renderable.values.uFogColor.ref.value, backgroundColor));
        ValueCell.updateIfChanged(this.renderable.values.uTransparentBackground, transparentBackground);
        if (this.renderable.values.dOrthographic.ref.value !== orthographic) {
            needsUpdateMain = true;
            ValueCell.update(this.renderable.values.dOrthographic, orthographic);
        }

        if (this.renderable.values.dOutlineEnable.ref.value !== outlinesEnabled) {
            needsUpdateMain = true;
            ValueCell.update(this.renderable.values.dOutlineEnable, outlinesEnabled);
        }
        if (this.renderable.values.dShadowEnable.ref.value !== shadowsEnabled) {
            needsUpdateMain = true;
            ValueCell.update(this.renderable.values.dShadowEnable, shadowsEnabled);
        }
        if (this.renderable.values.dOcclusionEnable.ref.value !== occlusionEnabled) {
            needsUpdateMain = true;
            ValueCell.update(this.renderable.values.dOcclusionEnable, occlusionEnabled);
        }

        if (needsUpdateOutlines) {
            this.outlinesRenderable.update();
        }

        if (needsUpdateShadows) {
            this.shadowsRenderable.update();
        }

        if (needsUpdateSsao) {
            this.ssaoRenderable.update();
        }

        if (needsUpdateSsaoBlur) {
            this.ssaoBlurFirstPassRenderable.update();
            this.ssaoBlurSecondPassRenderable.update();
        }

        if (needsUpdateDepthHalf) {
            this.depthHalfRenderable.update();
        }

        if (needsUpdateMain) {
            this.renderable.update();
        }

        const { gl, state } = this.webgl;

        state.enable(gl.SCISSOR_TEST);
        state.disable(gl.BLEND);
        state.disable(gl.DEPTH_TEST);
        state.depthMask(false);
    }

    private occlusionOffset: [x: number, y: number] = [0, 0];
    setOcclusionOffset(x: number, y: number) {
        this.occlusionOffset[0] = x;
        this.occlusionOffset[1] = y;
        ValueCell.update(this.renderable.values.uOcclusionOffset, Vec2.set(this.renderable.values.uOcclusionOffset.ref.value, x, y));
    }

    private transparentBackground = false;
    setTransparentBackground(value: boolean) {
        this.transparentBackground = value;
    }

    render(camera: ICamera, toDrawingBuffer: boolean, transparentBackground: boolean, backgroundColor: Color, props: PostprocessingProps, light: Light) {
        if (isTimingMode) this.webgl.timer.mark('PostprocessingPass.render');
        this.updateState(camera, transparentBackground, backgroundColor, props, light);

        const { gl, state } = this.webgl;
        const { x, y, width, height } = camera.viewport;

        // don't render occlusion if offset is given,
        // which will reuse the existing occlusion
        if (props.occlusion.name === 'on' && this.occlusionOffset[0] === 0 && this.occlusionOffset[1] === 0) {
            if (isTimingMode) this.webgl.timer.mark('SSAO.render');
            const sx = Math.floor(x * this.ssaoScale);
            const sy = Math.floor(y * this.ssaoScale);
            const sw = Math.ceil(width * this.ssaoScale);
            const sh = Math.ceil(height * this.ssaoScale);

            state.viewport(sx, sy, sw, sh);
            state.scissor(sx, sy, sw, sh);

            if (this.ssaoScale < 1) {
                if (isTimingMode) this.webgl.timer.mark('SSAO.downsample');
                this.downsampledDepthTarget.bind();
                this.downsampleDepthRenderable.render();
                if (isTimingMode) this.webgl.timer.markEnd('SSAO.downsample');
            }

            if (isTimingMode) this.webgl.timer.mark('SSAO.half');
            this.depthHalfTarget.bind();
            this.depthHalfRenderable.render();
            if (isTimingMode) this.webgl.timer.markEnd('SSAO.half');

            if (isTimingMode) this.webgl.timer.mark('SSAO.quarter');
            this.depthQuarterTarget.bind();
            this.depthQuarterRenderable.render();
            if (isTimingMode) this.webgl.timer.markEnd('SSAO.quarter');

            this.ssaoFramebuffer.bind();
            this.ssaoRenderable.render();

            this.ssaoBlurFirstPassFramebuffer.bind();
            this.ssaoBlurFirstPassRenderable.render();

            this.ssaoBlurSecondPassFramebuffer.bind();
            this.ssaoBlurSecondPassRenderable.render();
            if (isTimingMode) this.webgl.timer.markEnd('SSAO.render');
        }

        state.viewport(x, y, width, height);
        state.scissor(x, y, width, height);

        if (props.outline.name === 'on') {
            this.outlinesTarget.bind();
            this.outlinesRenderable.render();
        }

        if (props.shadow.name === 'on') {
            this.shadowsTarget.bind();
            this.shadowsRenderable.render();
        }

        if (toDrawingBuffer) {
            this.webgl.unbindFramebuffer();
        } else {
            this.target.bind();
        }

        this.background.update(camera, props.background);
        if (this.background.isEnabled(props.background)) {
            if (this.transparentBackground) {
                state.clearColor(0, 0, 0, 0);
            } else {
                Color.toVec3Normalized(this.bgColor, backgroundColor);
                state.clearColor(this.bgColor[0], this.bgColor[1], this.bgColor[2], 1);
            }
            gl.clear(gl.COLOR_BUFFER_BIT);
            state.enable(gl.BLEND);
            state.blendFuncSeparate(gl.SRC_ALPHA, gl.ONE_MINUS_SRC_ALPHA, gl.ONE, gl.ONE_MINUS_SRC_ALPHA);
            this.background.render();
        } else {
            state.clearColor(0, 0, 0, 1);
            gl.clear(gl.COLOR_BUFFER_BIT);
        }

        this.renderable.render();
        if (isTimingMode) this.webgl.timer.markEnd('PostprocessingPass.render');
    }
}

export class AntialiasingPass {
    static isEnabled(props: PostprocessingProps) {
        return props.antialiasing.name !== 'off';
    }

    readonly target: RenderTarget;
    private readonly internalTarget: RenderTarget;

    private readonly fxaa: FxaaPass;
    private readonly smaa: SmaaPass;
    private readonly cas: CasPass;

    constructor(webgl: WebGLContext, width: number, height: number) {
        this.target = webgl.createRenderTarget(width, height, false);
        this.internalTarget = webgl.createRenderTarget(width, height, false);

        this.fxaa = new FxaaPass(webgl, this.target.texture);
        this.smaa = new SmaaPass(webgl, this.target.texture);
        this.cas = new CasPass(webgl, this.target.texture);
    }

    setSize(width: number, height: number) {
        const w = this.target.texture.getWidth();
        const h = this.target.texture.getHeight();

        if (width !== w || height !== h) {
            this.target.setSize(width, height);
            this.internalTarget.setSize(width, height);
            this.fxaa.setSize(width, height);
            if (this.smaa.supported) this.smaa.setSize(width, height);
            this.cas.setSize(width, height);
        }
    }

    private _renderFxaa(camera: ICamera, input: Texture, target: RenderTarget | undefined, props: PostprocessingProps) {
        if (props.antialiasing.name !== 'fxaa') return;

        this.fxaa.update(input, props.antialiasing.params);
        this.fxaa.render(camera.viewport, target);
    }

    private _renderSmaa(camera: ICamera, input: Texture, target: RenderTarget | undefined, props: PostprocessingProps) {
        if (props.antialiasing.name !== 'smaa') return;

        this.smaa.update(input, props.antialiasing.params);
        this.smaa.render(camera.viewport, target);
    }

    private _renderAntialiasing(camera: ICamera, input: Texture, target: RenderTarget | undefined, props: PostprocessingProps) {
        if (props.antialiasing.name === 'fxaa') {
            this._renderFxaa(camera, input, target, props);
        } else if (props.antialiasing.name === 'smaa') {
            this._renderSmaa(camera, input, target, props);
        }
    }

    private _renderCas(camera: ICamera, input: Texture, target: RenderTarget | undefined, props: PostprocessingProps) {
        if (props.sharpening.name !== 'on') return;

        if (props.antialiasing.name !== 'off') input = this.internalTarget.texture;
        this.cas.update(input, props.sharpening.params);
        this.cas.render(camera.viewport, target);
    }

    render(camera: ICamera, input: Texture, toDrawingBuffer: boolean | RenderTarget, props: PostprocessingProps) {
        if (props.antialiasing.name === 'off' && props.sharpening.name === 'off') return;

        if (props.antialiasing.name === 'smaa' && !this.smaa.supported) {
            console.error('SMAA not supported, missing "HTMLImageElement"');
            return;
        }

        const target = toDrawingBuffer === true
            ? undefined : toDrawingBuffer === false
                ? this.target : toDrawingBuffer;
        if (props.sharpening.name === 'off') {
            this._renderAntialiasing(camera, input, target, props);
        } else if (props.antialiasing.name === 'off') {
            this._renderCas(camera, input, target, props);
        } else {
            this._renderAntialiasing(camera, input, this.internalTarget, props);
            this._renderCas(camera, input, target, props);
        }
    }
}<|MERGE_RESOLUTION|>--- conflicted
+++ resolved
@@ -34,11 +34,8 @@
 import { Light } from '../../mol-gl/renderer';
 import { shadows_frag } from '../../mol-gl/shader/shadows.frag';
 import { CasParams, CasPass } from './cas';
-<<<<<<< HEAD
 import { DofParams } from './dof';
-=======
 import { BloomParams } from './bloom';
->>>>>>> d98350cf
 
 export const OutlinesSchema = {
     ...QuadSchema,
